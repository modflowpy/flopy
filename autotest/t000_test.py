# Remove the temp directory and then create a fresh one
import os
import sys
import shutil
import platform
import subprocess
import flopy
import pymake

fc = 'gfortran'
cc = 'gcc'
dbleprec = False
bindir = os.path.join(os.path.expanduser('~'), '.local', 'bin')
bindir = os.path.abspath(bindir)
print(bindir)


def update_mt3dfiles(srcdir):
    # Replace the getcl command with getarg
    f1 = open(os.path.join(srcdir, 'mt3dms5.for'), 'r')
    f2 = open(os.path.join(srcdir, 'mt3dms5.for.tmp'), 'w')
    for line in f1:
        f2.write(line.replace('CALL GETCL(FLNAME)', 'CALL GETARG(1,FLNAME)'))
    f1.close()
    f2.close()
    os.remove(os.path.join(srcdir, 'mt3dms5.for'))
    shutil.move(os.path.join(srcdir, 'mt3dms5.for.tmp'),
                os.path.join(srcdir, 'mt3dms5.for'))

    # Replace filespec with standard fortran
    l = '''
          CHARACTER*20 ACCESS,FORM,ACTION(2)
          DATA ACCESS/'STREAM'/
          DATA FORM/'UNFORMATTED'/
          DATA (ACTION(I),I=1,2)/'READ','READWRITE'/
    '''
    fn = os.path.join(srcdir, 'FILESPEC.INC')
    f = open(fn, 'w')
    f.write(l)
    f.close()

    return


def update_seawatfiles(srcdir):
    # rename all source files to lower case so compilation doesn't
    # bomb on case-sensitive operating systems
    srcfiles = os.listdir(srcdir)
    for filename in srcfiles:
        src = os.path.join(srcdir, filename)
        dst = os.path.join(srcdir, filename.lower())
        os.rename(src, dst)
    return


def update_mf2000files(srcdir):
    # Remove six src folders
    dlist = ['beale2k', 'hydprgm', 'mf96to2k', 'mfpto2k', 'resan2k', 'ycint2k']
    for d in dlist:
        dname = os.path.join(srcdir, d)
        if os.path.isdir(dname):
            print('Removing ', dname)
            shutil.rmtree(os.path.join(srcdir, d))

    # Move src files and serial src file to src directory
    tpth = os.path.join(srcdir, 'mf2k')
    files = [f for f in os.listdir(tpth) if
             os.path.isfile(os.path.join(tpth, f))]
    for f in files:
        shutil.move(os.path.join(tpth, f), srcdir)
    tpth = os.path.join(srcdir, 'mf2k', 'serial')
    files = [f for f in os.listdir(tpth) if
             os.path.isfile(os.path.join(tpth, f))]
    for f in files:
        shutil.move(os.path.join(tpth, f), srcdir)

    # Remove mf2k directory in source directory
    tpth = os.path.join(srcdir, 'mf2k')
    shutil.rmtree(tpth)


def update_mp6files(srcdir):
    fname1 = os.path.join(srcdir, 'MP6Flowdata.for')
    f = open(fname1, 'r')

    fname2 = os.path.join(srcdir, 'MP6Flowdata_mod.for')
    f2 = open(fname2, 'w')
    for line in f:
        line = line.replace('CD.QX2', 'CD%QX2')
        f2.write(line)
    f.close()
    f2.close()
    os.remove(fname1)

    fname1 = os.path.join(srcdir, 'MP6MPBAS1.for')
    f = open(fname1, 'r')

    fname2 = os.path.join(srcdir, 'MP6MPBAS1_mod.for')
    f2 = open(fname2, 'w')
    for line in f:
        line = line.replace('MPBASDAT(IGRID)%NCPPL=NCPPL',
                            'MPBASDAT(IGRID)%NCPPL=>NCPPL')
        f2.write(line)
    f.close()
    f2.close()
    os.remove(fname1)


def test_setup():
    tempdir = os.path.join('.', 'temp')
    if os.path.isdir(tempdir):
        shutil.rmtree(tempdir)
    os.mkdir(tempdir)
    return


def test_build_modflow():
    starget = 'MODFLOW-2005'
    exe_name = 'mf2005'
    dirname = 'MF2005.1_12u'
    url = "https://water.usgs.gov/ogw/modflow/MODFLOW-2005_v1.12.00/MF2005.1_12u.zip"

    build_target(starget, exe_name, url, dirname)

    return


def test_build_mfnwt():
    starget = 'MODFLOW-NWT'
    exe_name = 'mfnwt'
    dirname = 'MODFLOW-NWT_1.1.3'
    url = "http://water.usgs.gov/ogw/modflow-nwt/{0}.zip".format(dirname)

    build_target(starget, exe_name, url, dirname)

    return


def run_cmdlist(cmdlist, cwd='.'):
    proc = subprocess.Popen(cmdlist, shell=False,
                            stdout=subprocess.PIPE,
                            stderr=subprocess.STDOUT,
                            cwd=cwd)
    stdout_data, stderr_data = proc.communicate()
    if proc.returncode != 0:
        if isinstance(stdout_data, bytes):
            stdout_data = stdout_data.decode('utf-8')
            stderr_data = stderr_datab.decode('utf-8')
        msg = '{} failed\n'.format(cmdlist) + \
              'status code:\n{}\n'.format(proc.returncode) + \
              'stdout:\n{}\n'.format(stdout_data) + \
              'stderr:\n{}\n'.format(stderr_data)
        assert False, msg
    else:
        if isinstance(stdout_data, bytes):
            stdout_data = stdout_data.decode('utf-8')
        print(stdout_data)

    return


def test_build_usg():
    starget = 'MODFLOW-USG'
    exe_name = 'mfusg'
    dirname = 'mfusg.1_3'
    url = 'https://water.usgs.gov/ogw/mfusg/{0}.zip'.format(dirname)

    build_target(starget, exe_name, url, dirname)
    return


<<<<<<< HEAD
=======
def test_build_mf6():
    starget = 'MODFLOW6'
    exe_name = 'mf6'
    dirname = 'mf6.0.1'
    url = 'https://water.usgs.gov/ogw/modflow/{0}.zip'.format(dirname)

    build_target(starget, exe_name, url, dirname, include_subdirs=True)
    return


>>>>>>> 41e357d6
def test_build_lgr():
    starget = 'MODFLOW-LGR'
    exe_name = 'mflgr'
    dirname = 'mflgr.2_0'
    url = "https://water.usgs.gov/ogw/modflow-lgr/modflow-lgr-v2.0.0/mflgrv2_0_00.zip"

    build_target(starget, exe_name, url, dirname)
    return


def test_build_mf2000():
    starget = 'MODFLOW-2000'
    exe_name = 'mf2000'
    dirname = 'mf2k.1_19'
    url = "https://water.usgs.gov/nrp/gwsoftware/modflow2000/mf2k1_19_01.tar.gz"

    build_target(starget, exe_name, url, dirname,
                 replace_function=update_mf2000files)
    return


def test_build_mt3dusgs():
    starget = 'MT3D-USGS'
    exe_name = 'mt3dusgs'
    dirname = 'mt3d-usgs_Distribution'
    url = "https://water.usgs.gov/ogw/mt3d-usgs/mt3d-usgs_1.0.zip"

    build_target(starget, exe_name, url, dirname)
    return


def test_build_mt3dms():
    starget = 'MT3DMS'
    exe_name = 'mt3dms'
    dirname = '.'
    url = "http://hydro.geo.ua.edu/mt3d/mt3dms_530.exe"

    build_target(starget, exe_name, url, dirname,
                 srcname=os.path.join('src', 'standard'),
                 verify=False,
                 replace_function=update_mt3dfiles)
    return


def test_build_seawat():
    starget = 'SEAWAT'
    exe_name = 'swt_v4'
    dirname = 'swt_v4_00_05'
    url = "https://water.usgs.gov/ogw/seawat/{0}.zip".format(dirname)

    build_target(starget, exe_name, url, dirname,
                 srcname='source',
                 replace_function=update_seawatfiles,
                 dble=True, keep=True)
    return


def test_build_modpath6():
    starget = 'MODPATH 6'
    exe_name = 'mp6'
    dirname = 'modpath.6_0'
    url = "https://water.usgs.gov/ogw/modpath/archive/modpath_v6.0.01/modpath.6_0_01.zip"

    build_target(starget, exe_name, url, dirname,
                 replace_function=update_mp6files,
                 keep=True)
    return


def test_build_gridgen(keep=True):
    starget = 'GRIDGEN'
    exe_name = 'gridgen'
    dirname = 'gridgen.1.0.02'
    url = "https://water.usgs.gov/ogw/gridgen/{}.zip".format(dirname)

    print('Determining if {} needs to be built'.format(starget))
    if platform.system().lower() == 'windows':
        exe_name += '.exe'

    exe_exists = flopy.which(exe_name)
    if exe_exists is not None and keep:
        print('No need to build {}'.format(starget) +
              ' since it exists in the current path')
        return

    # get current directory
    cpth = os.getcwd()

    # create temporary path
    dstpth = os.path.join('tempbin')
    print('create...{}'.format(dstpth))
    if not os.path.exists(dstpth):
        os.makedirs(dstpth)
    os.chdir(dstpth)

    pymake.download_and_unzip(url)

    # clean
    print('Cleaning...{}'.format(exe_name))
    apth = os.path.join(dirname, 'src')
    cmdlist = ['make', 'clean']
    run_cmdlist(cmdlist, apth)

    # build with make
    print('Building...{}'.format(exe_name))
    apth = os.path.join(dirname, 'src')
    cmdlist = ['make', exe_name]
    run_cmdlist(cmdlist, apth)

    # move the file
    src = os.path.join(apth, exe_name)
    dst = os.path.join(bindir, exe_name)
    try:
        shutil.move(src, dst)
    except:
        print('could not move {}'.format(exe_name))

    # change back to original path
    os.chdir(cpth)

    # Clean up downloaded directory
    print('delete...{}'.format(dstpth))
    if os.path.isdir(dstpth):
        shutil.rmtree(dstpth)

    # make sure the gridgen was built
    msg = '{} does not exist.'.format(os.path.relpath(dst))
    assert os.path.isfile(dst), msg

    return


def set_compiler(starget):
    fct = fc
    cct = cc
    # parse command line arguments to see if user specified options
    # relative to building the target
    msg = ''
    for idx, arg in enumerate(sys.argv):
        if arg.lower() == '--ifort':
            if len(msg) > 0:
                msg += '\n'
            msg += '{} - '.format(arg.lower()) + \
                   '{} will be built with ifort.'.format(starget)
            fct = 'ifort'
        elif arg.lower() == '--cl':
            if len(msg) > 0:
                msg += '\n'
            msg += '{} - '.format(arg.lower()) + \
                   '{} will be built with cl.'.format(starget)
            cct = 'cl'
        elif arg.lower() == '--clang':
            if len(msg) > 0:
                msg += '\n'
            msg += '{} - '.format(arg.lower()) + \
                   '{} will be built with clang.'.format(starget)
            cct = 'clang'
    if len(msg) > 0:
        print(msg)

    return fct, cct


def build_target(starget, exe_name, url, dirname, srcname='src',
                 replace_function=None, verify=True, keep=True,
<<<<<<< HEAD
                 dble=dbleprec):
=======
                 dble=dbleprec, include_subdirs=False):
>>>>>>> 41e357d6
    print('Determining if {} needs to be built'.format(starget))
    if platform.system().lower() == 'windows':
        exe_name += '.exe'

    exe_exists = flopy.which(exe_name)
    if exe_exists is not None and keep:
        print('No need to build {}'.format(starget) +
              ' since it exists in the current path')
        return

    fct, cct = set_compiler(starget)

    # set up target
    target = os.path.abspath(os.path.join(bindir, exe_name))

    # get current directory
    cpth = os.getcwd()

    # create temporary path
    dstpth = os.path.join('tempbin')
    print('create...{}'.format(dstpth))
    if not os.path.exists(dstpth):
        os.makedirs(dstpth)
    os.chdir(dstpth)

    # Download the distribution
    pymake.download_and_unzip(url, verify=verify)

    # Set srcdir name
    srcdir = os.path.join(dirname, srcname)

    if replace_function is not None:
        replace_function(srcdir)

    # compile code
    print('compiling...{}'.format(os.path.relpath(target)))
    pymake.main(srcdir, target, fct, cct, makeclean=True,
<<<<<<< HEAD
                expedite=False, dryrun=False, double=dble, debug=False)
=======
                expedite=False, dryrun=False, double=dble, debug=False,
                include_subdirs=include_subdirs)
>>>>>>> 41e357d6

    # change back to original path
    os.chdir(cpth)

    # Clean up downloaded directory
    print('delete...{}'.format(dstpth))
    if os.path.isdir(dstpth):
        shutil.rmtree(dstpth)

    msg = '{} does not exist.'.format(os.path.relpath(target))
    assert os.path.isfile(target), msg

    return


if __name__ == '__main__':
    test_setup()
<<<<<<< HEAD
    # test_build_modflow()
    test_build_mfnwt()
    # test_build_usg()
    # test_build_mt3dms()
    # test_build_seawat()
    test_build_gridgen()
=======
    test_build_mf6()
    # test_build_modflow()
    #test_build_mfnwt()
    # test_build_usg()
    # test_build_mt3dms()
    # test_build_seawat()
    #test_build_gridgen()
>>>>>>> 41e357d6
<|MERGE_RESOLUTION|>--- conflicted
+++ resolved
@@ -169,8 +169,6 @@
     return
 
 
-<<<<<<< HEAD
-=======
 def test_build_mf6():
     starget = 'MODFLOW6'
     exe_name = 'mf6'
@@ -181,7 +179,6 @@
     return
 
 
->>>>>>> 41e357d6
 def test_build_lgr():
     starget = 'MODFLOW-LGR'
     exe_name = 'mflgr'
@@ -347,11 +344,7 @@
 
 def build_target(starget, exe_name, url, dirname, srcname='src',
                  replace_function=None, verify=True, keep=True,
-<<<<<<< HEAD
-                 dble=dbleprec):
-=======
                  dble=dbleprec, include_subdirs=False):
->>>>>>> 41e357d6
     print('Determining if {} needs to be built'.format(starget))
     if platform.system().lower() == 'windows':
         exe_name += '.exe'
@@ -389,12 +382,8 @@
     # compile code
     print('compiling...{}'.format(os.path.relpath(target)))
     pymake.main(srcdir, target, fct, cct, makeclean=True,
-<<<<<<< HEAD
-                expedite=False, dryrun=False, double=dble, debug=False)
-=======
                 expedite=False, dryrun=False, double=dble, debug=False,
                 include_subdirs=include_subdirs)
->>>>>>> 41e357d6
 
     # change back to original path
     os.chdir(cpth)
@@ -412,19 +401,10 @@
 
 if __name__ == '__main__':
     test_setup()
-<<<<<<< HEAD
-    # test_build_modflow()
-    test_build_mfnwt()
-    # test_build_usg()
-    # test_build_mt3dms()
-    # test_build_seawat()
-    test_build_gridgen()
-=======
     test_build_mf6()
     # test_build_modflow()
     #test_build_mfnwt()
     # test_build_usg()
     # test_build_mt3dms()
     # test_build_seawat()
-    #test_build_gridgen()
->>>>>>> 41e357d6
+    #test_build_gridgen()