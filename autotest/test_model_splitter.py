--- conflicted
+++ resolved
@@ -1,1416 +1,1409 @@
-import numpy as np
-import pytest
-import yaml
-from modflow_devtools.markers import requires_exe, requires_pkg
-from modflow_devtools.misc import set_dir
-
-import flopy
-from autotest.conftest import get_example_data_path
-from flopy.mf6 import MFSimulation
-from flopy.mf6.utils import Mf6Splitter
-
-
-@requires_exe("mf6")
-def test_structured_model_splitter(function_tmpdir):
-    sim_path = get_example_data_path() / "mf6-freyberg"
-
-    sim = MFSimulation.load(sim_ws=sim_path)
-    sim.set_sim_path(function_tmpdir)
-    sim.write_simulation()
-    sim.run_simulation()
-
-    gwf = sim.get_model()
-    modelgrid = gwf.modelgrid
-
-    array = np.ones((modelgrid.nrow, modelgrid.ncol), dtype=int)
-    ncol = 1
-    for row in range(modelgrid.nrow):
-        if row != 0 and row % 2 == 0:
-            ncol += 1
-        array[row, ncol:] = 100
-
-    mfsplit = Mf6Splitter(sim)
-    new_sim = mfsplit.split_model(array)
-
-    new_sim.set_sim_path(function_tmpdir / "split_model")
-    new_sim.write_simulation()
-    new_sim.run_simulation()
-
-    original_heads = gwf.output.head().get_alldata()[-1]
-
-    ml0 = new_sim.get_model("freyberg_001")
-    ml1 = new_sim.get_model("freyberg_100")
-
-    heads0 = ml0.output.head().get_alldata()[-1]
-    heads1 = ml1.output.head().get_alldata()[-1]
-
-    new_heads = mfsplit.reconstruct_array({1: heads0, 100: heads1})
-
-    err_msg = "Heads from original and split models do not match"
-    np.testing.assert_allclose(new_heads, original_heads, err_msg=err_msg)
-
-
-@requires_exe("mf6")
-def test_vertex_model_splitter(function_tmpdir):
-    sim_path = get_example_data_path() / "mf6" / "test003_gwftri_disv"
-
-    sim = MFSimulation.load(sim_ws=sim_path)
-    sim.set_sim_path(function_tmpdir)
-    sim.write_simulation()
-    sim.run_simulation()
-
-    gwf = sim.get_model()
-    modelgrid = gwf.modelgrid
-
-    array = np.zeros((modelgrid.ncpl,), dtype=int)
-    array[0:85] = 1
-
-    mfsplit = Mf6Splitter(sim)
-    new_sim = mfsplit.split_model(array)
-
-    new_sim.set_sim_path(function_tmpdir / "split_model")
-    new_sim.write_simulation()
-    new_sim.run_simulation()
-
-    original_heads = np.squeeze(gwf.output.head().get_alldata()[-1])
-
-    ml0 = new_sim.get_model("gwf_1_0")
-    ml1 = new_sim.get_model("gwf_1_1")
-    heads0 = ml0.output.head().get_alldata()[-1]
-    heads1 = ml1.output.head().get_alldata()[-1]
-
-    new_heads = mfsplit.reconstruct_array({0: heads0, 1: heads1})
-
-    err_msg = "Heads from original and split models do not match"
-    np.testing.assert_allclose(
-        new_heads, original_heads, rtol=0.002, atol=0.01, err_msg=err_msg
-    )
-
-
-@requires_exe("mf6")
-def test_unstructured_model_splitter(function_tmpdir):
-    sim_path = get_example_data_path() / "mf6" / "test006_gwf3"
-
-    sim = MFSimulation.load(sim_ws=sim_path)
-    sim.set_sim_path(function_tmpdir)
-    sim.write_simulation()
-    sim.run_simulation()
-
-    gwf = sim.get_model()
-    modelgrid = gwf.modelgrid
-
-    array = np.zeros((modelgrid.nnodes,), dtype=int)
-    array[65:] = 1
-
-    mfsplit = Mf6Splitter(sim)
-    new_sim = mfsplit.split_model(array)
-
-    new_sim.set_sim_path(function_tmpdir / "split_model")
-    new_sim.write_simulation()
-    new_sim.run_simulation()
-
-    original_heads = np.squeeze(gwf.output.head().get_alldata()[-1])
-
-    ml0 = new_sim.get_model("gwf_1_0")
-    ml1 = new_sim.get_model("gwf_1_1")
-    heads0 = ml0.output.head().get_alldata()[-1]
-    heads1 = ml1.output.head().get_alldata()[-1]
-
-    new_heads = mfsplit.reconstruct_array({0: heads0, 1: heads1})
-
-    err_msg = "Heads from original and split models do not match"
-    np.testing.assert_allclose(new_heads, original_heads, err_msg=err_msg)
-
-
-@requires_exe("mf6")
-@pytest.mark.slow
-def test_model_with_lak_sfr_mvr(function_tmpdir):
-    sim_path = get_example_data_path() / "mf6" / "test045_lake2tr"
-
-    sim = MFSimulation.load(sim_ws=sim_path)
-    sim.set_sim_path(function_tmpdir)
-    sim.write_simulation()
-    sim.run_simulation()
-
-    gwf = sim.get_model()
-    modelgrid = gwf.modelgrid
-
-    array = np.zeros((modelgrid.nrow, modelgrid.ncol), dtype=int)
-    array[0:14, :] = 1
-
-    mfsplit = Mf6Splitter(sim)
-    new_sim = mfsplit.split_model(array)
-
-    new_sim.set_sim_path(function_tmpdir / "split_model")
-    new_sim.write_simulation()
-    new_sim.run_simulation()
-
-    original_heads = gwf.output.head().get_alldata()[-1]
-
-    ml0 = new_sim.get_model("lakeex2a_0")
-    ml1 = new_sim.get_model("lakeex2a_1")
-    heads0 = ml0.output.head().get_alldata()[-1]
-    heads1 = ml1.output.head().get_alldata()[-1]
-
-    new_heads = mfsplit.reconstruct_array({0: heads0, 1: heads1})
-
-    err_msg = "Heads from original and split models do not match"
-    np.testing.assert_allclose(new_heads, original_heads, err_msg=err_msg)
-
-
-@requires_exe("mf6")
-@requires_pkg("pymetis")
-@pytest.mark.slow
-def test_metis_splitting_with_lak_sfr(function_tmpdir):
-    sim_path = get_example_data_path() / "mf6" / "test045_lake2tr"
-
-    sim = MFSimulation.load(sim_ws=sim_path)
-    sim.set_sim_path(function_tmpdir)
-    sim.write_simulation()
-    sim.run_simulation()
-
-    gwf = sim.get_model()
-
-    mfsplit = Mf6Splitter(sim)
-    array = mfsplit.optimize_splitting_mask(nparts=4)
-
-    cellids = sim.get_model().lak.connectiondata.array.cellid
-    cellids = [(i[1], i[2]) for i in cellids]
-    cellids = tuple(zip(*cellids))
-    lak_test = np.unique(array[cellids])
-    if len(lak_test) > 2:
-        raise AssertionError(
-            "optimize_splitting_mask is not correcting for lakes properly"
-        )
-
-    new_sim = mfsplit.split_model(array)
-    new_sim.set_sim_path(function_tmpdir / "split_model")
-    new_sim.write_simulation()
-    new_sim.run_simulation()
-
-    original_heads = gwf.output.head().get_alldata()[-1]
-
-    array_dict = {}
-    for model in range(4):
-        ml = new_sim.get_model(f"lakeex2a_{model}")
-        heads0 = ml.output.head().get_alldata()[-1]
-        array_dict[model] = heads0
-
-    new_heads = mfsplit.reconstruct_array(array_dict)
-
-    err_msg = "Heads from original and split models do not match"
-    np.testing.assert_allclose(new_heads, original_heads, err_msg=err_msg)
-
-
-@requires_exe("mf6")
-@requires_pkg("pymetis")
-def test_save_load_node_mapping(function_tmpdir):
-    sim_path = get_example_data_path() / "mf6-freyberg"
-    new_sim_path = function_tmpdir / "mf6-freyberg/split_model"
-    json_file = new_sim_path / "node_map.json"
-    nparts = 5
-
-    sim = MFSimulation.load(sim_ws=sim_path)
-    sim.set_sim_path(function_tmpdir)
-    sim.write_simulation()
-    sim.run_simulation()
-
-    original_heads = sim.get_model().output.head().get_alldata()[-1]
-
-    mfsplit = Mf6Splitter(sim)
-    array = mfsplit.optimize_splitting_mask(nparts=nparts)
-    new_sim = mfsplit.split_model(array)
-    new_sim.set_sim_path(new_sim_path)
-    new_sim.write_simulation()
-    new_sim.run_simulation()
-    original_node_map = mfsplit._node_map
-
-    mfsplit.save_node_mapping(json_file)
-
-    new_sim2 = MFSimulation.load(sim_ws=new_sim_path)
-
-    mfsplit2 = Mf6Splitter(new_sim2)
-    mfsplit2.load_node_mapping(new_sim2, json_file)
-    saved_node_map = mfsplit2._node_map
-
-    for k, v1 in original_node_map.items():
-        v2 = saved_node_map[k]
-        if not v1 == v2:
-            raise AssertionError("Node map read/write not returning proper values")
-
-    array_dict = {}
-    for model in range(nparts):
-        ml = new_sim2.get_model(f"freyberg_{model}")
-        heads0 = ml.output.head().get_alldata()[-1]
-        array_dict[model] = heads0
-
-    new_heads = mfsplit2.reconstruct_array(array_dict)
-    err_msg = "Heads from original and split models do not match"
-    np.testing.assert_allclose(new_heads, original_heads, err_msg=err_msg)
-
-
-def test_control_records(function_tmpdir):
-    nrow = 10
-    ncol = 10
-    nper = 3
-
-    # create base simulation
-    full_ws = function_tmpdir / "full"
-    full_ws.mkdir()
-    with set_dir(full_ws):
-        sim = flopy.mf6.MFSimulation(full_ws)
-        ims = flopy.mf6.ModflowIms(sim, complexity="SIMPLE")
-
-        tdis = flopy.mf6.ModflowTdis(
-            sim,
-            nper=nper,
-            perioddata=((1.0, 1, 1.0), (1.0, 1, 1.0), (1.0, 1, 1.0)),
-        )
-
-        gwf = flopy.mf6.ModflowGwf(sim, save_flows=True)
-
-        botm2 = np.ones((nrow, ncol)) * 20
-        dis = flopy.mf6.ModflowGwfdis(
-            gwf,
-            nlay=2,
-            nrow=nrow,
-            ncol=ncol,
-            delr=1,
-            delc=1,
-            top=35,
-            botm=[30, botm2],
-            idomain=1,
-        )
-
-        ic = flopy.mf6.ModflowGwfic(gwf, strt=32)
-        npf = flopy.mf6.ModflowGwfnpf(
-            gwf,
-            k=[
-                1.0,
-                {
-                    "data": np.ones((10, 10)) * 0.75,
-                    "filename": "k.l2.txt",
-                    "iprn": 1,
-                    "factor": 1,
-                },
-            ],
-            k33=[
-                np.ones((nrow, ncol)),
-                {
-                    "data": np.ones((nrow, ncol)) * 0.5,
-                    "filename": "k33.l2.bin",
-                    "iprn": 1,
-                    "factor": 1,
-                    "binary": True,
-                },
-            ],
-        )
-
-        wel_rec = [
-            ((0, 4, 5), -10),
-        ]
-
-        spd = {
-            0: wel_rec,
-            1: {"data": wel_rec, "filename": "wel.1.txt"},
-            2: {"data": wel_rec, "filename": "wel.2.bin", "binary": True},
-        }
-
-        wel = flopy.mf6.ModflowGwfwel(gwf, stress_period_data=spd)
-
-        chd_rec = []
-        for cond, j in ((30, 0), (22, 9)):
-            for i in range(10):
-                chd_rec.append(((0, i, j), cond))
-
-        chd = flopy.mf6.ModflowGwfchd(gwf, stress_period_data={0: chd_rec})
-
-    # define splitting array
-    arr = np.zeros((10, 10), dtype=int)
-    arr[0:5, :] = 1
-
-    # split
-    split_ws = function_tmpdir / "split"
-    split_ws.mkdir()
-    with set_dir(split_ws):
-        mfsplit = flopy.mf6.utils.Mf6Splitter(sim)
-        new_sim = mfsplit.split_model(arr)
-
-    ml1 = new_sim.get_model("model_1")
-
-    kls = ml1.npf.k._data_storage.layer_storage.multi_dim_list
-    if kls[0].data_storage_type.value != 2:
-        raise AssertionError("Constants not being preserved for MFArray")
-
-    if kls[1].data_storage_type.value != 3 or kls[1].binary:
-        raise AssertionError("External ascii files not being preserved for MFArray")
-
-    k33ls = ml1.npf.k33._data_storage.layer_storage.multi_dim_list
-    if k33ls[1].data_storage_type.value != 3 or not k33ls[1].binary:
-        raise AssertionError("Binary file input not being preserved for MFArray")
-
-    spd_ls1 = ml1.wel.stress_period_data.get_record(1)
-    spd_ls2 = ml1.wel.stress_period_data.get_record(2)
-
-    if spd_ls1["filename"] is None or spd_ls1["binary"]:
-        raise AssertionError("External ascii files not being preserved for MFList")
-
-    if spd_ls2["filename"] is None or not spd_ls2["binary"]:
-        raise AssertionError(
-            "External binary file input not being preserved for MFList"
-        )
-
-
-@requires_exe("mf6")
-def test_empty_packages(function_tmpdir):
-    new_sim_path = function_tmpdir / "split_model"
-
-    sim = flopy.mf6.MFSimulation(sim_ws=new_sim_path)
-    ims = flopy.mf6.ModflowIms(sim, print_option="all", complexity="simple")
-    tdis = flopy.mf6.ModflowTdis(sim)
-
-    nrow, ncol = 1, 14
-    base_name = "sfr01gwfgwf"
-    gwf = flopy.mf6.ModflowGwf(sim, modelname=base_name, save_flows=True)
-    dis = flopy.mf6.ModflowGwfdis(gwf, nrow=1, ncol=14, top=0.0, botm=-1.0)
-    npf = flopy.mf6.ModflowGwfnpf(
-        gwf,
-        save_flows=True,
-        save_specific_discharge=True,
-        icelltype=0,
-        k=20.0,
-        k33=20.0,
-    )
-    ic = flopy.mf6.ModflowGwfic(gwf, strt=0.0)
-    chd = flopy.mf6.ModflowGwfchd(
-        gwf,
-        stress_period_data={
-            0: [
-                ((0, 0, 13), 0.0),
-            ]
-        },
-    )
-    wel = flopy.mf6.ModflowGwfwel(
-        gwf,
-        stress_period_data={
-            0: [
-                ((0, 0, 0), 1.0),
-            ]
-        },
-    )
-
-    # Build SFR records
-    packagedata = [
-        (0, (0, 0, 0), 1.0, 1.0, 1.0, 0.0, 0.1, 0.0, 1.0, 1, 1.0, 0),
-        (1, (0, 0, 1), 1.0, 1.0, 1.0, 0.0, 0.1, 0.0, 1.0, 2, 1.0, 0),
-        (2, (0, 0, 2), 1.0, 1.0, 1.0, 0.0, 0.1, 0.0, 1.0, 2, 1.0, 0),
-        (3, (0, 0, 3), 1.0, 1.0, 1.0, 0.0, 0.1, 0.0, 1.0, 2, 1.0, 0),
-        (4, (0, 0, 4), 1.0, 1.0, 1.0, 0.0, 0.1, 0.0, 1.0, 2, 1.0, 0),
-        (5, (0, 0, 5), 1.0, 1.0, 1.0, 0.0, 0.1, 0.0, 1.0, 2, 1.0, 0),
-        (6, (0, 0, 6), 1.0, 1.0, 1.0, 0.0, 0.1, 0.0, 1.0, 2, 1.0, 0),
-        (7, (0, 0, 7), 1.0, 1.0, 1.0, 0.0, 0.1, 0.0, 1.0, 2, 1.0, 0),
-        (8, (0, 0, 8), 1.0, 1.0, 1.0, 0.0, 0.1, 0.0, 1.0, 2, 1.0, 0),
-        (9, (0, 0, 9), 1.0, 1.0, 1.0, 0.0, 0.1, 0.0, 1.0, 2, 1.0, 0),
-        (10, (0, 0, 10), 1.0, 1.0, 1.0, 0.0, 0.1, 0.0, 1.0, 2, 1.0, 0),
-        (11, (0, 0, 11), 1.0, 1.0, 1.0, 0.0, 0.1, 0.0, 1.0, 2, 1.0, 0),
-        (12, (0, 0, 12), 1.0, 1.0, 1.0, 0.0, 0.1, 0.0, 1.0, 2, 1.0, 0),
-        (13, (0, 0, 13), 1.0, 1.0, 1.0, 0.0, 0.1, 0.0, 1.0, 1, 1.0, 0),
-    ]
-
-    connectiondata = [
-        (0, -1),
-        (1, 0, -2),
-        (2, 1, -3),
-        (3, 2, -4),
-        (4, 3, -5),
-        (5, 4, -6),
-        (6, 5, -7),
-        (7, 6, -8),
-        (8, 7, -9),
-        (9, 8, -10),
-        (10, 9, -11),
-        (11, 10, -12),
-        (12, 11, -13),
-        (13, 12),
-    ]
-
-    sfr = flopy.mf6.ModflowGwfsfr(
-        gwf,
-        print_input=True,
-        print_stage=True,
-        print_flows=True,
-        save_flows=True,
-        stage_filerecord=f"{base_name}.sfr.stg",
-        budget_filerecord=f"{base_name}.sfr.bud",
-        nreaches=14,
-        packagedata=packagedata,
-        connectiondata=connectiondata,
-        perioddata={
-            0: [
-                (0, "INFLOW", 1.0),
-            ]
-        },
-    )
-
-    array = np.zeros((nrow, ncol), dtype=int)
-    array[0, 7:] = 1
-    mfsplit = Mf6Splitter(sim)
-    new_sim = mfsplit.split_model(array)
-
-    m0 = new_sim.get_model(f"{base_name}_0")
-    m1 = new_sim.get_model(f"{base_name}_1")
-
-    assert not m0.get_package(name="chd_0"), (
-        f"Empty CHD file written to {base_name}_0 model"
-    )
-    assert not m1.get_package(name="wel_0"), (
-        f"Empty WEL file written to {base_name}_1 model"
-    )
-
-    mvr_status0 = m0.sfr.mover.array
-    mvr_status1 = m0.sfr.mover.array
-
-    assert mvr_status0 and mvr_status1, (
-        "Mover status being overwritten in options splitting"
-    )
-
-
-@requires_exe("mf6")
-def test_transient_array(function_tmpdir):
-    name = "tarr"
-    new_sim_path = function_tmpdir / f"{name}_split_model"
-    nper = 3
-    tdis_data = [
-        (300000.0, 1, 1.0),
-        (36500.0, 10, 1.5),
-        (300000, 1, 1.0),
-    ]
-    nlay, nrow, ncol = 3, 21, 20
-    xlen, ylen = 10000.0, 10500.0
-    delc = ylen / nrow
-    delr = xlen / ncol
-    steady = {0: True, 2: True}
-    transient = {1: True}
-
-    sim = flopy.mf6.MFSimulation(sim_name=name, sim_ws=new_sim_path)
-    ims = flopy.mf6.ModflowIms(sim, complexity="simple")
-    tdis = flopy.mf6.ModflowTdis(sim, nper=nper, perioddata=tdis_data)
-
-    gwf = flopy.mf6.ModflowGwf(
-        sim,
-        modelname=name,
-        save_flows=True,
-    )
-    dis = flopy.mf6.ModflowGwfdis(
-        gwf,
-        nlay=nlay,
-        nrow=nrow,
-        ncol=ncol,
-        delr=delr,
-        delc=delc,
-        top=400,
-        botm=[220.0, 200.0, 0],
-        length_units="meters",
-    )
-    npf = flopy.mf6.ModflowGwfnpf(
-        gwf,
-        icelltype=1,
-        k=[50.0, 0.01, 200.0],
-        k33=[10.0, 0.01, 20.0],
-    )
-    sto = flopy.mf6.ModflowGwfsto(
-        gwf,
-        iconvert=1,
-        ss=0.0001,
-        sy=0.1,
-        steady_state=steady,
-        transient=transient,
-    )
-    ic = flopy.mf6.ModflowGwfic(gwf, strt=400.0)
-    oc = flopy.mf6.ModflowGwfoc(
-        gwf,
-        head_filerecord=f"{name}.hds",
-        budget_filerecord=f"{name}.cbc",
-        saverecord={0: [("head", "all"), ("budget", "all")]},
-    )
-
-    rch = flopy.mf6.ModflowGwfrcha(gwf, recharge=0.005)
-
-    chd_spd = [(0, i, ncol - 1, 320) for i in range(nrow)]
-    chd = flopy.mf6.ModflowGwfchd(
-        gwf,
-        stress_period_data=chd_spd,
-    )
-
-    well_spd = {
-        0: [(0, 10, 9, -75000.0)],
-        2: [(0, 10, 9, -75000.0), (2, 12, 4, -100000.0)],
-    }
-    wel = flopy.mf6.ModflowGwfwel(
-        gwf,
-        stress_period_data=well_spd,
-    )
-
-    sarr = np.ones((nrow, ncol), dtype=int)
-    sarr[:, int(ncol / 2) :] = 2
-    mfsplit = Mf6Splitter(sim)
-    new_sim = mfsplit.split_model(sarr)
-
-    for name in new_sim.model_names:
-        g = new_sim.get_model(name)
-        d = {}
-        for key in (
-            0,
-            2,
-        ):
-            d[key] = g.sto.steady_state.get_data(key)
-        assert d == steady, (
-            "storage steady_state dictionary " + f"does not match for model '{name}'"
-        )
-        d = {}
-        for key in (1,):
-            d[key] = g.sto.transient.get_data(key)
-        assert d == transient, (
-            "storage package transient dictionary "
-            + f"does not match for model '{name}'"
-        )
-
-
-@requires_exe("mf6")
-@requires_pkg("pymetis")
-def test_idomain_none(function_tmpdir):
-    name = "id_test"
-    sim_path = function_tmpdir
-    new_sim_path = function_tmpdir / f"{name}_split_model"
-
-    tdis_data = [
-        (0.0, 1, 1.0),
-        (300000.0, 1, 1.0),
-        (36500.0, 10, 1.5),
-        (300000, 1, 1.0),
-    ]
-
-    nper = len(tdis_data)
-    nlay, nrow, ncol = 3, 21, 20
-    xlen, ylen = 10000.0, 10500.0
-    delc = ylen / nrow
-    delr = xlen / ncol
-
-    top = 400.0
-    botm = [220.0, 200.0, 0]
-    K11 = [50.0, 0.01, 200.0]
-    K33 = [10.0, 0.01, 20.0]
-    Ss, Sy = 0.0001, 0.1
-    H_east = 320.0
-    recharge = 0.005
-    idomain = None
-
-    sim = flopy.mf6.MFSimulation(sim_name=name, sim_ws=sim_path)
-    tdis = flopy.mf6.ModflowTdis(
-        sim, nper=nper, perioddata=tdis_data, time_units="days"
-    )
-    ims = flopy.mf6.ModflowIms(
-        sim,
-        complexity="simple",
-        print_option="all",
-        outer_dvclose=1e-6,
-        inner_dvclose=1e-6,
-    )
-
-    gwf = flopy.mf6.ModflowGwf(sim, modelname=name, save_flows=True)
-    dis = flopy.mf6.ModflowGwfdis(
-        gwf,
-        nlay=nlay,
-        nrow=nrow,
-        ncol=ncol,
-        delr=delr,
-        delc=delc,
-        top=top,
-        botm=botm,
-        length_units="meters",
-        idomain=idomain,
-    )
-    npf = flopy.mf6.ModflowGwfnpf(
-        gwf, icelltype=1, save_specific_discharge=True, k=K11, k33=K33
-    )
-    sto = flopy.mf6.ModflowGwfsto(
-        gwf,
-        iconvert=1,
-        ss=Ss,
-        sy=Sy,
-        steady_state={0: True, 3: True},
-        transient={2: True},
-    )
-    ic = flopy.mf6.ModflowGwfic(gwf, strt=top)
-    oc = flopy.mf6.ModflowGwfoc(
-        gwf,
-        head_filerecord=f"{name}.hds",
-        budget_filerecord=f"{name}.cbc",
-        saverecord={0: [("head", "all"), ("budget", "all")]},
-    )
-    rch = flopy.mf6.ModflowGwfrcha(gwf, recharge=recharge)
-
-    chd_spd = [(0, i, ncol - 1, H_east) for i in range(nrow)]
-    chd = flopy.mf6.ModflowGwfchd(gwf, stress_period_data=chd_spd)
-
-    well_spd = {
-        1: [(0, 10, 9, -75000.0)],
-        2: [(0, 10, 9, -75000.0), (2, 12, 4, -100000.0)],
-    }
-    wel = flopy.mf6.ModflowGwfwel(gwf, stress_period_data=well_spd)
-    sim.write_simulation()
-    sim.run_simulation()
-
-    ms = Mf6Splitter(sim)
-    sarr = ms.optimize_splitting_mask(3)
-    new_sim = ms.split_model(sarr)
-    new_sim.set_sim_path(new_sim_path)
-    new_sim.write_simulation()
-    new_sim.run_simulation()
-
-    kstpkper = (9, 2)
-    head = gwf.output.head().get_data(kstpkper=kstpkper)
-    head_dict = {}
-    for idx, modelname in enumerate(new_sim.model_names):
-        mnum = int(modelname.split("_")[-1])
-        h = new_sim.get_model(modelname).output.head().get_data(kstpkper=kstpkper)
-        head_dict[mnum] = h
-    new_head = ms.reconstruct_array(head_dict)
-
-    err_msg = "Heads from original and split models do not match"
-    np.testing.assert_allclose(new_head, head, atol=1e-07, err_msg=err_msg)
-
-
-@requires_exe("mf6")
-def test_unstructured_complex_disu(function_tmpdir):
-    sim_path = function_tmpdir
-    split_sim_path = sim_path / "model_split"
-
-    # build the simulation structure
-    sim = flopy.mf6.MFSimulation(sim_ws=sim_path)
-    ims = flopy.mf6.ModflowIms(sim, complexity="SIMPLE")
-    tdis = flopy.mf6.ModflowTdis(sim)
-
-    mname = "disu_model"
-    gwf = flopy.mf6.ModflowGwf(sim, modelname=mname)
-
-    # start structured and then create a USG from it
-    nlay = 1
-    nrow = 10
-    ncol = 10
-    delc = np.ones((nrow,))
-    delr = np.ones((ncol,))
-    top = np.ones((nrow, ncol))
-    botm = np.zeros((nlay, nrow, ncol))
-    idomain = np.ones(botm.shape, dtype=int)
-    idomain[0, 1, 4] = 0
-    idomain[0, 8, 5] = 0
-
-    grid = flopy.discretization.StructuredGrid(
-        delc=delc, delr=delr, top=top, botm=botm, idomain=idomain
-    )
-
-    # build the USG connection information
-    neighbors = grid.neighbors(method="rook", reset=True)
-    iac, ja, ihc, cl12, hwva, angldegx = [], [], [], [], [], []
-    for cell, neigh in neighbors.items():
-        iac.append(len(neigh) + 1)
-        ihc.extend(
-            [
-                1,
-            ]
-            * (len(neigh) + 1)
-        )
-        ja.extend(
-            [
-                cell,
-            ]
-            + neigh
-        )
-        cl12.extend(
-            [
-                0,
-            ]
-            + [
-                1,
-            ]
-            * len(neigh)
-        )
-        hwva.extend(
-            [
-                0,
-            ]
-            + [
-                1,
-            ]
-            * len(neigh)
-        )
-        adx = [
-            0,
-        ]
-        for n in neigh:
-            ev = cell - n
-            if ev == -1 * ncol:
-                adx.append(270)
-            elif ev == ncol:
-                adx.append(90)
-            elif ev == -1:
-                adx.append(0)
-            else:
-                adx.append(180)
-        angldegx.extend(adx)
-
-    # build iverts and verts. Do not use shared iverts and mess with verts a
-    #   tiny bit
-    verts, cell2d = [], []
-    xverts, yverts = grid.cross_section_vertices
-    xcenters = grid.xcellcenters.ravel()
-    ycenters = grid.ycellcenters.ravel()
-    ivert = 0
-    for cell_num, xvs in enumerate(xverts):
-        if (cell_num - 3) % 10 == 0:
-            xvs[2] -= 0.001
-            xvs[3] -= 0.001
-        yvs = yverts[cell_num]
-
-        c2drec = [cell_num, xcenters[cell_num], ycenters[cell_num], len(xvs)]
-        for ix, vert in enumerate(xvs[:-1]):
-            c2drec.append(ivert)
-            verts.append([ivert, vert, yvs[ix]])
-            ivert += 1
-
-        c2drec.append(c2drec[4])
-        cell2d.append(c2drec)
-
-    nodes = len(cell2d)
-    nja = len(ja)
-    nvert = len(verts)
-
-    dis = flopy.mf6.ModflowGwfdisu(
-        gwf,
-        nodes=nodes,
-        nja=nja,
-        nvert=nvert,
-        top=np.ravel(grid.top),
-        bot=np.ravel(grid.botm),
-        area=np.ones((nodes,)),
-        idomain=grid.idomain.ravel(),
-        iac=iac,
-        ja=ja,
-        ihc=ihc,
-        cl12=cl12,
-        hwva=hwva,
-        angldegx=angldegx,
-        vertices=verts,
-        cell2d=cell2d,
-    )
-
-    # build npf, ic, CHD, OC package
-    npf = flopy.mf6.ModflowGwfnpf(gwf)
-    ic = flopy.mf6.ModflowGwfic(gwf)
-
-    spd = []
-    for i in range(nrow):
-        spd.append((0 + (i * 10), 0.9))
-        spd.append((9 + (i * 10), 0.5))
-
-    chd = flopy.mf6.ModflowGwfchd(gwf, stress_period_data=spd)
-
-    spd = {0: [("HEAD", "LAST")]}
-    oc = flopy.mf6.ModflowGwfoc(gwf, head_filerecord=f"{mname}.hds", saverecord=spd)
-
-    sim.write_simulation()
-    sim.run_simulation()
-
-    heads = gwf.output.head().get_alldata()[-1]
-
-    array = np.zeros((nrow, ncol), dtype=int)
-    array[:, 5:] = 1
-
-    mfsplit = Mf6Splitter(sim)
-    new_sim = mfsplit.split_model(array)
-
-    new_sim.set_sim_path(split_sim_path)
-    new_sim.write_simulation()
-    new_sim.run_simulation()
-
-    gwf0 = new_sim.get_model(f"{mname}_0")
-    gwf1 = new_sim.get_model(f"{mname}_1")
-
-    heads0 = gwf0.output.head().get_alldata()[-1]
-    heads1 = gwf1.output.head().get_alldata()[-1]
-
-    new_heads = mfsplit.reconstruct_array({0: heads0, 1: heads1})
-
-    diff = np.abs(heads - new_heads)
-    if np.max(diff) > 1e-07:
-        raise AssertionError("Reconstructed head results outside of tolerance")
-
-
-@requires_exe("mf6")
-@requires_pkg("pymetis", "scipy")
-def test_multi_model(function_tmpdir):
-    from scipy.spatial import KDTree
-
-    def string2geom(geostring, conversion=None):
-        if conversion is None:
-            multiplier = 1.0
-        else:
-            multiplier = float(conversion)
-        res = []
-        for line in geostring.split("\n"):
-            if not any(line):
-                continue
-            line = line.strip()
-            line = line.split(" ")
-            x = float(line[0]) * multiplier
-            y = float(line[1]) * multiplier
-            res.append((x, y))
-        return res
-
-    sim_path = function_tmpdir
-    split_sim_path = sim_path / "model_split"
-    data_path = get_example_data_path()
-
-    ascii_file = data_path / "geospatial/fine_topo.asc"
-    fine_topo = flopy.utils.Raster.load(ascii_file)
-
-    with open(data_path / "groundwater2023/geometries.yml") as foo:
-        geometry = yaml.safe_load(foo)
-
-    Lx = 180000
-    Ly = 100000
-    dx = 2500.0
-    dy = 2500.0
-    nrow = int(Ly / dy) + 1
-    ncol = int(Lx / dx) + 1
-    boundary = string2geom(geometry["boundary"])
-    bp = np.array(boundary)
-
-    stream_segs = (
-        geometry["streamseg1"],
-        geometry["streamseg2"],
-        geometry["streamseg3"],
-        geometry["streamseg4"],
-    )
-    sgs = [string2geom(sg) for sg in stream_segs]
-
-    modelgrid = flopy.discretization.StructuredGrid(
-        nlay=1,
-        delr=np.full(ncol, dx),
-        delc=np.full(nrow, dy),
-        xoff=0.0,
-        yoff=0.0,
-        top=np.full((nrow, ncol), 1000.0),
-        botm=np.full((1, nrow, ncol), -100.0),
-    )
-
-    ixs = flopy.utils.GridIntersect(modelgrid, method="vertex", rtree=True)
-    result = ixs.intersect(
-        [
-            boundary,
-        ],
-        shapetype="Polygon",
-    )
-    r, c = list(zip(*list(result.cellids)))
-    idomain = np.zeros(modelgrid.shape, dtype=int)
-    idomain[:, r, c] = 1
-    modelgrid._idomain = idomain
-
-    top = fine_topo.resample_to_grid(
-        modelgrid,
-        band=fine_topo.bands[0],
-        method="linear",
-        extrapolate_edges=True,
-    )
-    modelgrid._top = top
-
-    # intersect stream segments
-    cellids = []
-    lengths = []
-    for sg in stream_segs:
-        sg = string2geom(sg)
-        v = ixs.intersect(sg, shapetype="LineString", sort_by_cellid=True)
-        cellids += v["cellids"].tolist()
-        lengths += v["lengths"].tolist()
-
-    r, c = list(zip(*cellids))
-    idomain[:, r, c] = 2
-    modelgrid._idomain = idomain
-
-    nlay = 5
-    dv0 = 5.0
-    hyd_cond = 10.0
-    hk = np.full((nlay, nrow, ncol), hyd_cond)
-    hk[1, :, 25:] = hyd_cond * 0.001
-    hk[3, :, 10:] = hyd_cond * 0.00005
-
-    # drain leakage
-    leakance = hyd_cond / (0.5 * dv0)
-
-    drn_data = []
-    for cellid, length in zip(cellids, lengths):
-        x = modelgrid.xcellcenters[cellid]
-        width = 5.0 + (14.0 / Lx) * (Lx - x)
-        conductance = leakance * length * width
-        if not isinstance(cellid, tuple):
-            cellid = (cellid,)
-        drn_data.append((0, *cellid, top[cellid], conductance))
-
-    discharge_data = []
-    area = dx * dy
-    for r in range(nrow):
-        for c in range(ncol):
-            if idomain[0, r, c] == 1:
-                conductance = leakance * area
-                discharge_data.append((0, r, c, top[r, c] - 0.5, conductance, 1.0))
-
-    topc = np.zeros((nlay, nrow, ncol), dtype=float)
-    botm = np.zeros((nlay, nrow, ncol), dtype=float)
-    topc[0] = modelgrid.top.copy()
-    botm[0] = topc[0] - dv0
-    for idx in range(1, nlay):
-        dv0 *= 1.5
-        topc[idx] = botm[idx - 1]
-        botm[idx] = topc[idx] - dv0
-
-    strt = np.tile([modelgrid.top], (nlay, 1, 1))
-    idomain = np.tile(
-        [
-            modelgrid.idomain[0],
-        ],
-        (5, 1, 1),
-    )
-
-    # setup recharge
-    dist_from_riv = 10000.0
-
-    grid_xx = modelgrid.xcellcenters
-    grid_yy = modelgrid.ycellcenters
-    riv_idxs = np.array(cellids)
-    riv_xx = grid_xx[riv_idxs[:, 0], riv_idxs[:, 1]]
-    riv_yy = grid_yy[riv_idxs[:, 0], riv_idxs[:, 1]]
-
-    river_xy = np.column_stack((riv_xx.ravel(), riv_yy.ravel()))
-    grid_xy = np.column_stack((grid_xx.ravel(), grid_yy.ravel()))
-    tree = KDTree(river_xy)
-    distance, index = tree.query(grid_xy)
-
-    index2d = index.reshape(nrow, ncol)
-    distance2d = distance.reshape(nrow, ncol)
-
-    mountain_array = np.asarray(distance2d > dist_from_riv).nonzero()
-    mountain_idxs = np.array(list(zip(mountain_array[0], mountain_array[1])))
-
-    valley_array = np.asarray(distance2d <= dist_from_riv).nonzero()
-    valley_idxs = np.array(list(zip(valley_array[0], valley_array[1])))
-
-    max_recharge = 0.0001
-
-    rch_orig = max_recharge * np.ones((nrow, ncol))
-
-    rch_mnt = np.zeros((nrow, ncol))
-    for idx in mountain_idxs:
-        rch_mnt[idx[0], idx[1]] = max_recharge
-
-    rch_val = np.zeros((nrow, ncol))
-    for idx in valley_idxs:
-        rch_val[idx[0], idx[1]] = max_recharge
-
-    sim = flopy.mf6.MFSimulation(
-        sim_ws=sim_path,
-        exe_name="mf6",
-        memory_print_option="summary",
-    )
-
-    nper = 10
-    nsteps = 1
-    year = 365.25
-    dt = 1000 * year
-    tdis = flopy.mf6.ModflowTdis(
-        sim, nper=nper, perioddata=nper * [(nsteps * dt, nsteps, 1.0)]
-    )
-
-    gwfname = "gwf"
-
-    imsgwf = flopy.mf6.ModflowIms(
-        sim,
-        complexity="simple",
-        print_option="SUMMARY",
-        linear_acceleration="bicgstab",
-        outer_maximum=1000,
-        inner_maximum=100,
-        outer_dvclose=1e-4,
-        inner_dvclose=1e-5,
-        preconditioner_levels=2,
-        relaxation_factor=0.0,
-        filename=f"{gwfname}.ims",
-    )
-
-    gwf = flopy.mf6.ModflowGwf(
-        sim,
-        modelname=gwfname,
-        print_input=False,
-        save_flows=True,
-        newtonoptions="NEWTON UNDER_RELAXATION",
-    )
-
-    dis = flopy.mf6.ModflowGwfdis(
-        gwf,
-        nlay=nlay,
-        nrow=nrow,
-        ncol=ncol,
-        delr=dx,
-        delc=dy,
-        idomain=idomain,
-        top=modelgrid.top,
-        botm=botm,
-        xorigin=0.0,
-        yorigin=0.0,
-    )
-
-    ic = flopy.mf6.ModflowGwfic(gwf, strt=strt)
-
-    npf = flopy.mf6.ModflowGwfnpf(
-        gwf,
-        save_specific_discharge=True,
-        icelltype=1,
-        k=hk,
-    )
-
-    sto = flopy.mf6.ModflowGwfsto(
-        gwf,
-        save_flows=True,
-        iconvert=1,
-        ss=0.00001,
-        sy=0.35,
-        steady_state={0: True, 1: False},
-        transient={0: False, 1: True},
-    )
-
-    rch0 = flopy.mf6.ModflowGwfrcha(
-        gwf,
-        pname="rch_original",
-        recharge={0: rch_orig, 1: 0.0},
-        filename="gwf_original.rch",
-    )
-
-    rch1 = flopy.mf6.ModflowGwfrcha(
-        gwf,
-        pname="rch_mountain",
-        recharge={1: rch_mnt},
-        auxiliary="CONCENTRATION",
-        aux={1: 1.0},
-        filename="gwf_mountain.rch",
-    )
-
-    rch2 = flopy.mf6.ModflowGwfrcha(
-        gwf,
-        pname="rch_valley",
-        recharge={1: rch_val},
-        auxiliary="CONCENTRATION",
-        aux={1: 1.0},
-        filename="gwf_valley.rch",
-    )
-
-    drn = flopy.mf6.ModflowGwfdrn(
-        gwf,
-        stress_period_data=drn_data,
-        pname="river",
-        filename=f"{gwfname}_riv.drn",
-    )
-
-    drn_gwd = flopy.mf6.ModflowGwfdrn(
-        gwf,
-        auxiliary=["depth"],
-        auxdepthname="depth",
-        stress_period_data=discharge_data,
-        pname="gwd",
-        filename=f"{gwfname}_gwd.drn",
-    )
-
-    wel_spd = {0: [[4, 20, 30, 0.0], [2, 20, 60, 0.0], [2, 30, 50, 0.0]]}
-
-    wel = flopy.mf6.ModflowGwfwel(
-        gwf,
-        print_input=False,
-        print_flows=False,
-        stress_period_data=wel_spd,
-    )
-
-    oc = flopy.mf6.ModflowGwfoc(
-        gwf,
-        head_filerecord=f"{gwf.name}.hds",
-        budget_filerecord=f"{gwf.name}.cbc",
-        saverecord=[("HEAD", "ALL"), ("BUDGET", "ALL")],
-        printrecord=[("BUDGET", "ALL")],
-    )
-
-    sim.register_ims_package(imsgwf, [gwf.name])
-
-    def build_gwt_model(sim, gwtname, rch_package):
-        conc_start = 0.0
-        diffc = 0.0
-        alphal = 0.1
-        porosity = 0.35
-        gwf = sim.get_model("gwf")
-        modelgrid = gwf.modelgrid
-
-        gwt = flopy.mf6.ModflowGwt(
-            sim,
-            modelname=gwtname,
-            print_input=False,
-            save_flows=True,
-        )
-
-        nlay, nrow, ncol = modelgrid.shape
-
-        dis = flopy.mf6.ModflowGwtdis(
-            gwt,
-            nlay=nlay,
-            nrow=nrow,
-            ncol=ncol,
-            delr=dx,
-            delc=dy,
-            idomain=modelgrid.idomain,
-            top=modelgrid.top,
-            botm=botm,
-            xorigin=0.0,
-            yorigin=0.0,
-        )
-
-        # initial conditions
-        ic = flopy.mf6.ModflowGwtic(gwt, strt=conc_start, filename=f"{gwtname}.ic")
-
-        # advection
-        adv = flopy.mf6.ModflowGwtadv(gwt, scheme="tvd", filename=f"{gwtname}.adv")
-
-        # dispersion
-        dsp = flopy.mf6.ModflowGwtdsp(
-            gwt,
-            diffc=diffc,
-            alh=alphal,
-            alv=alphal,
-            ath1=0.0,
-            atv=0.0,
-            filename=f"{gwtname}.dsp",
-        )
-
-        # mass storage and transfer
-        mst = flopy.mf6.ModflowGwtmst(gwt, porosity=porosity, filename=f"{gwtname}.mst")
-
-        # sources
-        sourcerecarray = [
-            (rch_package, "AUX", "CONCENTRATION"),
-        ]
-        ssm = flopy.mf6.ModflowGwtssm(
-            gwt, sources=sourcerecarray, filename=f"{gwtname}.ssm"
-        )
-
-        # output control
-        oc = flopy.mf6.ModflowGwtoc(
-            gwt,
-            budget_filerecord=f"{gwtname}.cbc",
-            concentration_filerecord=f"{gwtname}.ucn",
-            saverecord=[("CONCENTRATION", "ALL"), ("BUDGET", "ALL")],
-        )
-
-        return gwt
-
-    imsgwt = flopy.mf6.ModflowIms(
-        sim,
-        complexity="complex",
-        print_option="SUMMARY",
-        linear_acceleration="bicgstab",
-        outer_maximum=1000,
-        inner_maximum=100,
-        outer_dvclose=1e-4,
-        inner_dvclose=1e-5,
-        filename="gwt.ims",
-    )
-
-    gwt_mnt = build_gwt_model(sim, "gwt_mnt", "rch_mountain")
-    sim.register_ims_package(imsgwt, [gwt_mnt.name])
-
-    gwt_val = build_gwt_model(sim, "gwt_val", "rch_valley")
-    sim.register_ims_package(imsgwt, [gwt_val.name])
-
-    gwfgwt = flopy.mf6.ModflowGwfgwt(
-        sim,
-        exgtype="GWF6-GWT6",
-        exgmnamea=gwfname,
-        exgmnameb=gwt_mnt.name,
-        filename="gwfgwt_mnt.exg",
-    )
-
-    gwfgwt = flopy.mf6.ModflowGwfgwt(
-        sim,
-        exgtype="GWF6-GWT6",
-        exgmnamea=gwfname,
-        exgmnameb=gwt_val.name,
-        filename="gwfgwt_val.exg",
-    )
-
-    sim.write_simulation()
-    sim.run_simulation()
-
-    nparts = 2
-    mfs = Mf6Splitter(sim)
-    array = mfs.optimize_splitting_mask(nparts)
-    new_sim = mfs.split_multi_model(array)
-    new_sim.set_sim_path(split_sim_path)
-    new_sim.write_simulation()
-    new_sim.run_simulation()
-
-    # compare results for each of the models
-    splits = range(nparts)
-    for name in sim.model_names:
-        gwm = sim.get_model(name)
-        if "concentration()" in gwm.output.methods():
-            X = gwm.output.concentration().get_alldata()[-1]
-        else:
-            X = gwm.output.head().get_alldata()[-1]
-
-        array_dict = {}
-        for split in splits:
-            mname = f"{name}_{split}"
-            sp_gwm = new_sim.get_model(mname)
-            if "concentration()" in sp_gwm.output.methods():
-                X0 = sp_gwm.output.concentration().get_alldata()[-1]
-            else:
-                X0 = sp_gwm.output.head().get_alldata()[-1]
-
-            array_dict[split] = X0
-
-        X_split = mfs.reconstruct_array(array_dict)
-
-        err_msg = f"Outputs from {name} and split model are not within tolerance"
-        X_split[idomain == 0] = np.nan
-        X[idomain == 0] = np.nan
-        if name == "gwf":
-            np.testing.assert_allclose(X, X_split, equal_nan=True, err_msg=err_msg)
-        else:
-            diff = np.abs(X_split - X)
-            diff = np.nansum(diff)
-            if diff > 10.25:
-                raise AssertionError(
-<<<<<<< HEAD
-                    f"Difference between output arrays: {diff:.2f} greater than tolerance"
-                )
-
-=======
-                    f"Difference between output arrays: "
-                    f"{diff:.2f} greater than tolerance"
-                )
-
-
-@requires_exe("mf6")
-@requires_pkg("pymetis")
-def test_timeseries(function_tmpdir):
-    sim = MFSimulation(
-        sim_name="np001",
-        sim_ws=function_tmpdir,
-        continue_=True,
-        memory_print_option="summary",
-    )
-
-    tdis_rc = [(6.0, 2, 1.0), (6.0, 3, 1.0)]
-    tdis = flopy.mf6.ModflowTdis(sim, time_units="DAYS", nper=2, perioddata=tdis_rc)
-
-    ims = flopy.mf6.ModflowIms(
-        sim,
-        print_option="ALL",
-        complexity="SIMPLE",
-        outer_dvclose=0.00001,
-        outer_maximum=50,
-        under_relaxation="NONE",
-        inner_maximum=30,
-        inner_dvclose=0.00001,
-        linear_acceleration="CG",
-        preconditioner_levels=7,
-        preconditioner_drop_tolerance=0.01,
-        number_orthogonalizations=2,
-    )
-    gwf = flopy.mf6.ModflowGwf(
-        sim,
-    )
-    dis = flopy.mf6.ModflowGwfdis(
-        gwf, nlay=1, nrow=1, ncol=10, delr=500, delc=500, top=100, botm=50
-    )
-
-    ic = flopy.mf6.ModflowGwfic(gwf, strt=95)
-
-    npf = flopy.mf6.ModflowGwfnpf(
-        gwf,
-        pname="npf_1",
-        save_flows=True,
-        alternative_cell_averaging="logarithmic",
-        icelltype=1,
-        k=5.0,
-    )
-
-    oc = flopy.mf6.ModflowGwfoc(
-        gwf,
-        budget_filerecord=[("np001_mod 1.cbc",)],
-        head_filerecord=[("np001_mod 1.hds",)],
-        saverecord={
-            0: [("HEAD", "ALL"), ("BUDGET", "ALL")],
-            1: [("HEAD", "ALL"), ("BUDGET", "ALL")],
-        },
-        printrecord=[("HEAD", "ALL")],
-    )
-
-    sto = flopy.mf6.ModflowGwfsto(
-        gwf, save_flows=True, iconvert=1, ss=0.000001, sy=0.15
-    )
-
-    wel = flopy.mf6.ModflowGwfwel(
-        gwf,
-        print_input=True,
-        print_flows=True,
-        save_flows=True,
-        maxbound=2,
-        stress_period_data={0: [(0, 0, 4, -2000.0), (0, 0, 7, -2.0)], 1: None},
-    )
-
-    tsdict = {
-        "filename": "drn_ts.ts",
-        "timeseries": [(0.0, 60.0), (100000.0, 60.0)],
-        "time_series_namerecord": "drn_1",
-        "interpolation_methodrecord": "linearend",
-    }
-    drn = flopy.mf6.ModflowGwfdrn(
-        gwf,
-        print_input=True,
-        print_flows=True,
-        save_flows=True,
-        maxbound=1,
-        timeseries=tsdict,
-        stress_period_data=[((0, 0, 0), 80, "drn_1")],
-    )
-
-    spd = {0: [((0, 0, 9), 110, 90.0, 100.0, 1.0, 2.0, 3.0)]}
-    riv = flopy.mf6.ModflowGwfriv(
-        gwf,
-        print_input=True,
-        print_flows=True,
-        save_flows=True,
-        maxbound=1,
-        auxiliary=["var1", "var2", "var3"],
-        stress_period_data=spd,
-    )
-    sim.write_simulation()
-    sim.run_simulation()
-
-    mfs = Mf6Splitter(sim)
-    mask = mfs.optimize_splitting_mask(2)
-    new_sim = mfs.split_model(mask)
-
-    new_sim.set_sim_path(function_tmpdir / "split_model")
-    new_sim.write_simulation()
-    success, _ = new_sim.run_simulation()
-
-    if not success:
-        raise AssertionError("Timeseries split simulation did not properly run")
-
->>>>>>> 1f9c0e39
+import numpy as np
+import pytest
+import yaml
+from modflow_devtools.markers import requires_exe, requires_pkg
+from modflow_devtools.misc import set_dir
+
+import flopy
+from autotest.conftest import get_example_data_path
+from flopy.mf6 import MFSimulation
+from flopy.mf6.utils import Mf6Splitter
+
+
+@requires_exe("mf6")
+def test_structured_model_splitter(function_tmpdir):
+    sim_path = get_example_data_path() / "mf6-freyberg"
+
+    sim = MFSimulation.load(sim_ws=sim_path)
+    sim.set_sim_path(function_tmpdir)
+    sim.write_simulation()
+    sim.run_simulation()
+
+    gwf = sim.get_model()
+    modelgrid = gwf.modelgrid
+
+    array = np.ones((modelgrid.nrow, modelgrid.ncol), dtype=int)
+    ncol = 1
+    for row in range(modelgrid.nrow):
+        if row != 0 and row % 2 == 0:
+            ncol += 1
+        array[row, ncol:] = 100
+
+    mfsplit = Mf6Splitter(sim)
+    new_sim = mfsplit.split_model(array)
+
+    new_sim.set_sim_path(function_tmpdir / "split_model")
+    new_sim.write_simulation()
+    new_sim.run_simulation()
+
+    original_heads = gwf.output.head().get_alldata()[-1]
+
+    ml0 = new_sim.get_model("freyberg_001")
+    ml1 = new_sim.get_model("freyberg_100")
+
+    heads0 = ml0.output.head().get_alldata()[-1]
+    heads1 = ml1.output.head().get_alldata()[-1]
+
+    new_heads = mfsplit.reconstruct_array({1: heads0, 100: heads1})
+
+    err_msg = "Heads from original and split models do not match"
+    np.testing.assert_allclose(new_heads, original_heads, err_msg=err_msg)
+
+
+@requires_exe("mf6")
+def test_vertex_model_splitter(function_tmpdir):
+    sim_path = get_example_data_path() / "mf6" / "test003_gwftri_disv"
+
+    sim = MFSimulation.load(sim_ws=sim_path)
+    sim.set_sim_path(function_tmpdir)
+    sim.write_simulation()
+    sim.run_simulation()
+
+    gwf = sim.get_model()
+    modelgrid = gwf.modelgrid
+
+    array = np.zeros((modelgrid.ncpl,), dtype=int)
+    array[0:85] = 1
+
+    mfsplit = Mf6Splitter(sim)
+    new_sim = mfsplit.split_model(array)
+
+    new_sim.set_sim_path(function_tmpdir / "split_model")
+    new_sim.write_simulation()
+    new_sim.run_simulation()
+
+    original_heads = np.squeeze(gwf.output.head().get_alldata()[-1])
+
+    ml0 = new_sim.get_model("gwf_1_0")
+    ml1 = new_sim.get_model("gwf_1_1")
+    heads0 = ml0.output.head().get_alldata()[-1]
+    heads1 = ml1.output.head().get_alldata()[-1]
+
+    new_heads = mfsplit.reconstruct_array({0: heads0, 1: heads1})
+
+    err_msg = "Heads from original and split models do not match"
+    np.testing.assert_allclose(
+        new_heads, original_heads, rtol=0.002, atol=0.01, err_msg=err_msg
+    )
+
+
+@requires_exe("mf6")
+def test_unstructured_model_splitter(function_tmpdir):
+    sim_path = get_example_data_path() / "mf6" / "test006_gwf3"
+
+    sim = MFSimulation.load(sim_ws=sim_path)
+    sim.set_sim_path(function_tmpdir)
+    sim.write_simulation()
+    sim.run_simulation()
+
+    gwf = sim.get_model()
+    modelgrid = gwf.modelgrid
+
+    array = np.zeros((modelgrid.nnodes,), dtype=int)
+    array[65:] = 1
+
+    mfsplit = Mf6Splitter(sim)
+    new_sim = mfsplit.split_model(array)
+
+    new_sim.set_sim_path(function_tmpdir / "split_model")
+    new_sim.write_simulation()
+    new_sim.run_simulation()
+
+    original_heads = np.squeeze(gwf.output.head().get_alldata()[-1])
+
+    ml0 = new_sim.get_model("gwf_1_0")
+    ml1 = new_sim.get_model("gwf_1_1")
+    heads0 = ml0.output.head().get_alldata()[-1]
+    heads1 = ml1.output.head().get_alldata()[-1]
+
+    new_heads = mfsplit.reconstruct_array({0: heads0, 1: heads1})
+
+    err_msg = "Heads from original and split models do not match"
+    np.testing.assert_allclose(new_heads, original_heads, err_msg=err_msg)
+
+
+@requires_exe("mf6")
+@pytest.mark.slow
+def test_model_with_lak_sfr_mvr(function_tmpdir):
+    sim_path = get_example_data_path() / "mf6" / "test045_lake2tr"
+
+    sim = MFSimulation.load(sim_ws=sim_path)
+    sim.set_sim_path(function_tmpdir)
+    sim.write_simulation()
+    sim.run_simulation()
+
+    gwf = sim.get_model()
+    modelgrid = gwf.modelgrid
+
+    array = np.zeros((modelgrid.nrow, modelgrid.ncol), dtype=int)
+    array[0:14, :] = 1
+
+    mfsplit = Mf6Splitter(sim)
+    new_sim = mfsplit.split_model(array)
+
+    new_sim.set_sim_path(function_tmpdir / "split_model")
+    new_sim.write_simulation()
+    new_sim.run_simulation()
+
+    original_heads = gwf.output.head().get_alldata()[-1]
+
+    ml0 = new_sim.get_model("lakeex2a_0")
+    ml1 = new_sim.get_model("lakeex2a_1")
+    heads0 = ml0.output.head().get_alldata()[-1]
+    heads1 = ml1.output.head().get_alldata()[-1]
+
+    new_heads = mfsplit.reconstruct_array({0: heads0, 1: heads1})
+
+    err_msg = "Heads from original and split models do not match"
+    np.testing.assert_allclose(new_heads, original_heads, err_msg=err_msg)
+
+
+@requires_exe("mf6")
+@requires_pkg("pymetis")
+@pytest.mark.slow
+def test_metis_splitting_with_lak_sfr(function_tmpdir):
+    sim_path = get_example_data_path() / "mf6" / "test045_lake2tr"
+
+    sim = MFSimulation.load(sim_ws=sim_path)
+    sim.set_sim_path(function_tmpdir)
+    sim.write_simulation()
+    sim.run_simulation()
+
+    gwf = sim.get_model()
+
+    mfsplit = Mf6Splitter(sim)
+    array = mfsplit.optimize_splitting_mask(nparts=4)
+
+    cellids = sim.get_model().lak.connectiondata.array.cellid
+    cellids = [(i[1], i[2]) for i in cellids]
+    cellids = tuple(zip(*cellids))
+    lak_test = np.unique(array[cellids])
+    if len(lak_test) > 2:
+        raise AssertionError(
+            "optimize_splitting_mask is not correcting for lakes properly"
+        )
+
+    new_sim = mfsplit.split_model(array)
+    new_sim.set_sim_path(function_tmpdir / "split_model")
+    new_sim.write_simulation()
+    new_sim.run_simulation()
+
+    original_heads = gwf.output.head().get_alldata()[-1]
+
+    array_dict = {}
+    for model in range(4):
+        ml = new_sim.get_model(f"lakeex2a_{model}")
+        heads0 = ml.output.head().get_alldata()[-1]
+        array_dict[model] = heads0
+
+    new_heads = mfsplit.reconstruct_array(array_dict)
+
+    err_msg = "Heads from original and split models do not match"
+    np.testing.assert_allclose(new_heads, original_heads, err_msg=err_msg)
+
+
+@requires_exe("mf6")
+@requires_pkg("pymetis")
+def test_save_load_node_mapping(function_tmpdir):
+    sim_path = get_example_data_path() / "mf6-freyberg"
+    new_sim_path = function_tmpdir / "mf6-freyberg/split_model"
+    json_file = new_sim_path / "node_map.json"
+    nparts = 5
+
+    sim = MFSimulation.load(sim_ws=sim_path)
+    sim.set_sim_path(function_tmpdir)
+    sim.write_simulation()
+    sim.run_simulation()
+
+    original_heads = sim.get_model().output.head().get_alldata()[-1]
+
+    mfsplit = Mf6Splitter(sim)
+    array = mfsplit.optimize_splitting_mask(nparts=nparts)
+    new_sim = mfsplit.split_model(array)
+    new_sim.set_sim_path(new_sim_path)
+    new_sim.write_simulation()
+    new_sim.run_simulation()
+    original_node_map = mfsplit._node_map
+
+    mfsplit.save_node_mapping(json_file)
+
+    new_sim2 = MFSimulation.load(sim_ws=new_sim_path)
+
+    mfsplit2 = Mf6Splitter(new_sim2)
+    mfsplit2.load_node_mapping(new_sim2, json_file)
+    saved_node_map = mfsplit2._node_map
+
+    for k, v1 in original_node_map.items():
+        v2 = saved_node_map[k]
+        if not v1 == v2:
+            raise AssertionError("Node map read/write not returning proper values")
+
+    array_dict = {}
+    for model in range(nparts):
+        ml = new_sim2.get_model(f"freyberg_{model}")
+        heads0 = ml.output.head().get_alldata()[-1]
+        array_dict[model] = heads0
+
+    new_heads = mfsplit2.reconstruct_array(array_dict)
+    err_msg = "Heads from original and split models do not match"
+    np.testing.assert_allclose(new_heads, original_heads, err_msg=err_msg)
+
+
+def test_control_records(function_tmpdir):
+    nrow = 10
+    ncol = 10
+    nper = 3
+
+    # create base simulation
+    full_ws = function_tmpdir / "full"
+    full_ws.mkdir()
+    with set_dir(full_ws):
+        sim = flopy.mf6.MFSimulation(full_ws)
+        ims = flopy.mf6.ModflowIms(sim, complexity="SIMPLE")
+
+        tdis = flopy.mf6.ModflowTdis(
+            sim,
+            nper=nper,
+            perioddata=((1.0, 1, 1.0), (1.0, 1, 1.0), (1.0, 1, 1.0)),
+        )
+
+        gwf = flopy.mf6.ModflowGwf(sim, save_flows=True)
+
+        botm2 = np.ones((nrow, ncol)) * 20
+        dis = flopy.mf6.ModflowGwfdis(
+            gwf,
+            nlay=2,
+            nrow=nrow,
+            ncol=ncol,
+            delr=1,
+            delc=1,
+            top=35,
+            botm=[30, botm2],
+            idomain=1,
+        )
+
+        ic = flopy.mf6.ModflowGwfic(gwf, strt=32)
+        npf = flopy.mf6.ModflowGwfnpf(
+            gwf,
+            k=[
+                1.0,
+                {
+                    "data": np.ones((10, 10)) * 0.75,
+                    "filename": "k.l2.txt",
+                    "iprn": 1,
+                    "factor": 1,
+                },
+            ],
+            k33=[
+                np.ones((nrow, ncol)),
+                {
+                    "data": np.ones((nrow, ncol)) * 0.5,
+                    "filename": "k33.l2.bin",
+                    "iprn": 1,
+                    "factor": 1,
+                    "binary": True,
+                },
+            ],
+        )
+
+        wel_rec = [
+            ((0, 4, 5), -10),
+        ]
+
+        spd = {
+            0: wel_rec,
+            1: {"data": wel_rec, "filename": "wel.1.txt"},
+            2: {"data": wel_rec, "filename": "wel.2.bin", "binary": True},
+        }
+
+        wel = flopy.mf6.ModflowGwfwel(gwf, stress_period_data=spd)
+
+        chd_rec = []
+        for cond, j in ((30, 0), (22, 9)):
+            for i in range(10):
+                chd_rec.append(((0, i, j), cond))
+
+        chd = flopy.mf6.ModflowGwfchd(gwf, stress_period_data={0: chd_rec})
+
+    # define splitting array
+    arr = np.zeros((10, 10), dtype=int)
+    arr[0:5, :] = 1
+
+    # split
+    split_ws = function_tmpdir / "split"
+    split_ws.mkdir()
+    with set_dir(split_ws):
+        mfsplit = flopy.mf6.utils.Mf6Splitter(sim)
+        new_sim = mfsplit.split_model(arr)
+
+    ml1 = new_sim.get_model("model_1")
+
+    kls = ml1.npf.k._data_storage.layer_storage.multi_dim_list
+    if kls[0].data_storage_type.value != 2:
+        raise AssertionError("Constants not being preserved for MFArray")
+
+    if kls[1].data_storage_type.value != 3 or kls[1].binary:
+        raise AssertionError("External ascii files not being preserved for MFArray")
+
+    k33ls = ml1.npf.k33._data_storage.layer_storage.multi_dim_list
+    if k33ls[1].data_storage_type.value != 3 or not k33ls[1].binary:
+        raise AssertionError("Binary file input not being preserved for MFArray")
+
+    spd_ls1 = ml1.wel.stress_period_data.get_record(1)
+    spd_ls2 = ml1.wel.stress_period_data.get_record(2)
+
+    if spd_ls1["filename"] is None or spd_ls1["binary"]:
+        raise AssertionError("External ascii files not being preserved for MFList")
+
+    if spd_ls2["filename"] is None or not spd_ls2["binary"]:
+        raise AssertionError(
+            "External binary file input not being preserved for MFList"
+        )
+
+
+@requires_exe("mf6")
+def test_empty_packages(function_tmpdir):
+    new_sim_path = function_tmpdir / "split_model"
+
+    sim = flopy.mf6.MFSimulation(sim_ws=new_sim_path)
+    ims = flopy.mf6.ModflowIms(sim, print_option="all", complexity="simple")
+    tdis = flopy.mf6.ModflowTdis(sim)
+
+    nrow, ncol = 1, 14
+    base_name = "sfr01gwfgwf"
+    gwf = flopy.mf6.ModflowGwf(sim, modelname=base_name, save_flows=True)
+    dis = flopy.mf6.ModflowGwfdis(gwf, nrow=1, ncol=14, top=0.0, botm=-1.0)
+    npf = flopy.mf6.ModflowGwfnpf(
+        gwf,
+        save_flows=True,
+        save_specific_discharge=True,
+        icelltype=0,
+        k=20.0,
+        k33=20.0,
+    )
+    ic = flopy.mf6.ModflowGwfic(gwf, strt=0.0)
+    chd = flopy.mf6.ModflowGwfchd(
+        gwf,
+        stress_period_data={
+            0: [
+                ((0, 0, 13), 0.0),
+            ]
+        },
+    )
+    wel = flopy.mf6.ModflowGwfwel(
+        gwf,
+        stress_period_data={
+            0: [
+                ((0, 0, 0), 1.0),
+            ]
+        },
+    )
+
+    # Build SFR records
+    packagedata = [
+        (0, (0, 0, 0), 1.0, 1.0, 1.0, 0.0, 0.1, 0.0, 1.0, 1, 1.0, 0),
+        (1, (0, 0, 1), 1.0, 1.0, 1.0, 0.0, 0.1, 0.0, 1.0, 2, 1.0, 0),
+        (2, (0, 0, 2), 1.0, 1.0, 1.0, 0.0, 0.1, 0.0, 1.0, 2, 1.0, 0),
+        (3, (0, 0, 3), 1.0, 1.0, 1.0, 0.0, 0.1, 0.0, 1.0, 2, 1.0, 0),
+        (4, (0, 0, 4), 1.0, 1.0, 1.0, 0.0, 0.1, 0.0, 1.0, 2, 1.0, 0),
+        (5, (0, 0, 5), 1.0, 1.0, 1.0, 0.0, 0.1, 0.0, 1.0, 2, 1.0, 0),
+        (6, (0, 0, 6), 1.0, 1.0, 1.0, 0.0, 0.1, 0.0, 1.0, 2, 1.0, 0),
+        (7, (0, 0, 7), 1.0, 1.0, 1.0, 0.0, 0.1, 0.0, 1.0, 2, 1.0, 0),
+        (8, (0, 0, 8), 1.0, 1.0, 1.0, 0.0, 0.1, 0.0, 1.0, 2, 1.0, 0),
+        (9, (0, 0, 9), 1.0, 1.0, 1.0, 0.0, 0.1, 0.0, 1.0, 2, 1.0, 0),
+        (10, (0, 0, 10), 1.0, 1.0, 1.0, 0.0, 0.1, 0.0, 1.0, 2, 1.0, 0),
+        (11, (0, 0, 11), 1.0, 1.0, 1.0, 0.0, 0.1, 0.0, 1.0, 2, 1.0, 0),
+        (12, (0, 0, 12), 1.0, 1.0, 1.0, 0.0, 0.1, 0.0, 1.0, 2, 1.0, 0),
+        (13, (0, 0, 13), 1.0, 1.0, 1.0, 0.0, 0.1, 0.0, 1.0, 1, 1.0, 0),
+    ]
+
+    connectiondata = [
+        (0, -1),
+        (1, 0, -2),
+        (2, 1, -3),
+        (3, 2, -4),
+        (4, 3, -5),
+        (5, 4, -6),
+        (6, 5, -7),
+        (7, 6, -8),
+        (8, 7, -9),
+        (9, 8, -10),
+        (10, 9, -11),
+        (11, 10, -12),
+        (12, 11, -13),
+        (13, 12),
+    ]
+
+    sfr = flopy.mf6.ModflowGwfsfr(
+        gwf,
+        print_input=True,
+        print_stage=True,
+        print_flows=True,
+        save_flows=True,
+        stage_filerecord=f"{base_name}.sfr.stg",
+        budget_filerecord=f"{base_name}.sfr.bud",
+        nreaches=14,
+        packagedata=packagedata,
+        connectiondata=connectiondata,
+        perioddata={
+            0: [
+                (0, "INFLOW", 1.0),
+            ]
+        },
+    )
+
+    array = np.zeros((nrow, ncol), dtype=int)
+    array[0, 7:] = 1
+    mfsplit = Mf6Splitter(sim)
+    new_sim = mfsplit.split_model(array)
+
+    m0 = new_sim.get_model(f"{base_name}_0")
+    m1 = new_sim.get_model(f"{base_name}_1")
+
+    assert not m0.get_package(name="chd_0"), (
+        f"Empty CHD file written to {base_name}_0 model"
+    )
+    assert not m1.get_package(name="wel_0"), (
+        f"Empty WEL file written to {base_name}_1 model"
+    )
+
+    mvr_status0 = m0.sfr.mover.array
+    mvr_status1 = m0.sfr.mover.array
+
+    assert mvr_status0 and mvr_status1, (
+        "Mover status being overwritten in options splitting"
+    )
+
+
+@requires_exe("mf6")
+def test_transient_array(function_tmpdir):
+    name = "tarr"
+    new_sim_path = function_tmpdir / f"{name}_split_model"
+    nper = 3
+    tdis_data = [
+        (300000.0, 1, 1.0),
+        (36500.0, 10, 1.5),
+        (300000, 1, 1.0),
+    ]
+    nlay, nrow, ncol = 3, 21, 20
+    xlen, ylen = 10000.0, 10500.0
+    delc = ylen / nrow
+    delr = xlen / ncol
+    steady = {0: True, 2: True}
+    transient = {1: True}
+
+    sim = flopy.mf6.MFSimulation(sim_name=name, sim_ws=new_sim_path)
+    ims = flopy.mf6.ModflowIms(sim, complexity="simple")
+    tdis = flopy.mf6.ModflowTdis(sim, nper=nper, perioddata=tdis_data)
+
+    gwf = flopy.mf6.ModflowGwf(
+        sim,
+        modelname=name,
+        save_flows=True,
+    )
+    dis = flopy.mf6.ModflowGwfdis(
+        gwf,
+        nlay=nlay,
+        nrow=nrow,
+        ncol=ncol,
+        delr=delr,
+        delc=delc,
+        top=400,
+        botm=[220.0, 200.0, 0],
+        length_units="meters",
+    )
+    npf = flopy.mf6.ModflowGwfnpf(
+        gwf,
+        icelltype=1,
+        k=[50.0, 0.01, 200.0],
+        k33=[10.0, 0.01, 20.0],
+    )
+    sto = flopy.mf6.ModflowGwfsto(
+        gwf,
+        iconvert=1,
+        ss=0.0001,
+        sy=0.1,
+        steady_state=steady,
+        transient=transient,
+    )
+    ic = flopy.mf6.ModflowGwfic(gwf, strt=400.0)
+    oc = flopy.mf6.ModflowGwfoc(
+        gwf,
+        head_filerecord=f"{name}.hds",
+        budget_filerecord=f"{name}.cbc",
+        saverecord={0: [("head", "all"), ("budget", "all")]},
+    )
+
+    rch = flopy.mf6.ModflowGwfrcha(gwf, recharge=0.005)
+
+    chd_spd = [(0, i, ncol - 1, 320) for i in range(nrow)]
+    chd = flopy.mf6.ModflowGwfchd(
+        gwf,
+        stress_period_data=chd_spd,
+    )
+
+    well_spd = {
+        0: [(0, 10, 9, -75000.0)],
+        2: [(0, 10, 9, -75000.0), (2, 12, 4, -100000.0)],
+    }
+    wel = flopy.mf6.ModflowGwfwel(
+        gwf,
+        stress_period_data=well_spd,
+    )
+
+    sarr = np.ones((nrow, ncol), dtype=int)
+    sarr[:, int(ncol / 2) :] = 2
+    mfsplit = Mf6Splitter(sim)
+    new_sim = mfsplit.split_model(sarr)
+
+    for name in new_sim.model_names:
+        g = new_sim.get_model(name)
+        d = {}
+        for key in (
+            0,
+            2,
+        ):
+            d[key] = g.sto.steady_state.get_data(key)
+        assert d == steady, (
+            "storage steady_state dictionary " + f"does not match for model '{name}'"
+        )
+        d = {}
+        for key in (1,):
+            d[key] = g.sto.transient.get_data(key)
+        assert d == transient, (
+            "storage package transient dictionary "
+            + f"does not match for model '{name}'"
+        )
+
+
+@requires_exe("mf6")
+@requires_pkg("pymetis")
+def test_idomain_none(function_tmpdir):
+    name = "id_test"
+    sim_path = function_tmpdir
+    new_sim_path = function_tmpdir / f"{name}_split_model"
+
+    tdis_data = [
+        (0.0, 1, 1.0),
+        (300000.0, 1, 1.0),
+        (36500.0, 10, 1.5),
+        (300000, 1, 1.0),
+    ]
+
+    nper = len(tdis_data)
+    nlay, nrow, ncol = 3, 21, 20
+    xlen, ylen = 10000.0, 10500.0
+    delc = ylen / nrow
+    delr = xlen / ncol
+
+    top = 400.0
+    botm = [220.0, 200.0, 0]
+    K11 = [50.0, 0.01, 200.0]
+    K33 = [10.0, 0.01, 20.0]
+    Ss, Sy = 0.0001, 0.1
+    H_east = 320.0
+    recharge = 0.005
+    idomain = None
+
+    sim = flopy.mf6.MFSimulation(sim_name=name, sim_ws=sim_path)
+    tdis = flopy.mf6.ModflowTdis(
+        sim, nper=nper, perioddata=tdis_data, time_units="days"
+    )
+    ims = flopy.mf6.ModflowIms(
+        sim,
+        complexity="simple",
+        print_option="all",
+        outer_dvclose=1e-6,
+        inner_dvclose=1e-6,
+    )
+
+    gwf = flopy.mf6.ModflowGwf(sim, modelname=name, save_flows=True)
+    dis = flopy.mf6.ModflowGwfdis(
+        gwf,
+        nlay=nlay,
+        nrow=nrow,
+        ncol=ncol,
+        delr=delr,
+        delc=delc,
+        top=top,
+        botm=botm,
+        length_units="meters",
+        idomain=idomain,
+    )
+    npf = flopy.mf6.ModflowGwfnpf(
+        gwf, icelltype=1, save_specific_discharge=True, k=K11, k33=K33
+    )
+    sto = flopy.mf6.ModflowGwfsto(
+        gwf,
+        iconvert=1,
+        ss=Ss,
+        sy=Sy,
+        steady_state={0: True, 3: True},
+        transient={2: True},
+    )
+    ic = flopy.mf6.ModflowGwfic(gwf, strt=top)
+    oc = flopy.mf6.ModflowGwfoc(
+        gwf,
+        head_filerecord=f"{name}.hds",
+        budget_filerecord=f"{name}.cbc",
+        saverecord={0: [("head", "all"), ("budget", "all")]},
+    )
+    rch = flopy.mf6.ModflowGwfrcha(gwf, recharge=recharge)
+
+    chd_spd = [(0, i, ncol - 1, H_east) for i in range(nrow)]
+    chd = flopy.mf6.ModflowGwfchd(gwf, stress_period_data=chd_spd)
+
+    well_spd = {
+        1: [(0, 10, 9, -75000.0)],
+        2: [(0, 10, 9, -75000.0), (2, 12, 4, -100000.0)],
+    }
+    wel = flopy.mf6.ModflowGwfwel(gwf, stress_period_data=well_spd)
+    sim.write_simulation()
+    sim.run_simulation()
+
+    ms = Mf6Splitter(sim)
+    sarr = ms.optimize_splitting_mask(3)
+    new_sim = ms.split_model(sarr)
+    new_sim.set_sim_path(new_sim_path)
+    new_sim.write_simulation()
+    new_sim.run_simulation()
+
+    kstpkper = (9, 2)
+    head = gwf.output.head().get_data(kstpkper=kstpkper)
+    head_dict = {}
+    for idx, modelname in enumerate(new_sim.model_names):
+        mnum = int(modelname.split("_")[-1])
+        h = new_sim.get_model(modelname).output.head().get_data(kstpkper=kstpkper)
+        head_dict[mnum] = h
+    new_head = ms.reconstruct_array(head_dict)
+
+    err_msg = "Heads from original and split models do not match"
+    np.testing.assert_allclose(new_head, head, atol=1e-07, err_msg=err_msg)
+
+
+@requires_exe("mf6")
+def test_unstructured_complex_disu(function_tmpdir):
+    sim_path = function_tmpdir
+    split_sim_path = sim_path / "model_split"
+
+    # build the simulation structure
+    sim = flopy.mf6.MFSimulation(sim_ws=sim_path)
+    ims = flopy.mf6.ModflowIms(sim, complexity="SIMPLE")
+    tdis = flopy.mf6.ModflowTdis(sim)
+
+    mname = "disu_model"
+    gwf = flopy.mf6.ModflowGwf(sim, modelname=mname)
+
+    # start structured and then create a USG from it
+    nlay = 1
+    nrow = 10
+    ncol = 10
+    delc = np.ones((nrow,))
+    delr = np.ones((ncol,))
+    top = np.ones((nrow, ncol))
+    botm = np.zeros((nlay, nrow, ncol))
+    idomain = np.ones(botm.shape, dtype=int)
+    idomain[0, 1, 4] = 0
+    idomain[0, 8, 5] = 0
+
+    grid = flopy.discretization.StructuredGrid(
+        delc=delc, delr=delr, top=top, botm=botm, idomain=idomain
+    )
+
+    # build the USG connection information
+    neighbors = grid.neighbors(method="rook", reset=True)
+    iac, ja, ihc, cl12, hwva, angldegx = [], [], [], [], [], []
+    for cell, neigh in neighbors.items():
+        iac.append(len(neigh) + 1)
+        ihc.extend(
+            [
+                1,
+            ]
+            * (len(neigh) + 1)
+        )
+        ja.extend(
+            [
+                cell,
+            ]
+            + neigh
+        )
+        cl12.extend(
+            [
+                0,
+            ]
+            + [
+                1,
+            ]
+            * len(neigh)
+        )
+        hwva.extend(
+            [
+                0,
+            ]
+            + [
+                1,
+            ]
+            * len(neigh)
+        )
+        adx = [
+            0,
+        ]
+        for n in neigh:
+            ev = cell - n
+            if ev == -1 * ncol:
+                adx.append(270)
+            elif ev == ncol:
+                adx.append(90)
+            elif ev == -1:
+                adx.append(0)
+            else:
+                adx.append(180)
+        angldegx.extend(adx)
+
+    # build iverts and verts. Do not use shared iverts and mess with verts a
+    #   tiny bit
+    verts, cell2d = [], []
+    xverts, yverts = grid.cross_section_vertices
+    xcenters = grid.xcellcenters.ravel()
+    ycenters = grid.ycellcenters.ravel()
+    ivert = 0
+    for cell_num, xvs in enumerate(xverts):
+        if (cell_num - 3) % 10 == 0:
+            xvs[2] -= 0.001
+            xvs[3] -= 0.001
+        yvs = yverts[cell_num]
+
+        c2drec = [cell_num, xcenters[cell_num], ycenters[cell_num], len(xvs)]
+        for ix, vert in enumerate(xvs[:-1]):
+            c2drec.append(ivert)
+            verts.append([ivert, vert, yvs[ix]])
+            ivert += 1
+
+        c2drec.append(c2drec[4])
+        cell2d.append(c2drec)
+
+    nodes = len(cell2d)
+    nja = len(ja)
+    nvert = len(verts)
+
+    dis = flopy.mf6.ModflowGwfdisu(
+        gwf,
+        nodes=nodes,
+        nja=nja,
+        nvert=nvert,
+        top=np.ravel(grid.top),
+        bot=np.ravel(grid.botm),
+        area=np.ones((nodes,)),
+        idomain=grid.idomain.ravel(),
+        iac=iac,
+        ja=ja,
+        ihc=ihc,
+        cl12=cl12,
+        hwva=hwva,
+        angldegx=angldegx,
+        vertices=verts,
+        cell2d=cell2d,
+    )
+
+    # build npf, ic, CHD, OC package
+    npf = flopy.mf6.ModflowGwfnpf(gwf)
+    ic = flopy.mf6.ModflowGwfic(gwf)
+
+    spd = []
+    for i in range(nrow):
+        spd.append((0 + (i * 10), 0.9))
+        spd.append((9 + (i * 10), 0.5))
+
+    chd = flopy.mf6.ModflowGwfchd(gwf, stress_period_data=spd)
+
+    spd = {0: [("HEAD", "LAST")]}
+    oc = flopy.mf6.ModflowGwfoc(gwf, head_filerecord=f"{mname}.hds", saverecord=spd)
+
+    sim.write_simulation()
+    sim.run_simulation()
+
+    heads = gwf.output.head().get_alldata()[-1]
+
+    array = np.zeros((nrow, ncol), dtype=int)
+    array[:, 5:] = 1
+
+    mfsplit = Mf6Splitter(sim)
+    new_sim = mfsplit.split_model(array)
+
+    new_sim.set_sim_path(split_sim_path)
+    new_sim.write_simulation()
+    new_sim.run_simulation()
+
+    gwf0 = new_sim.get_model(f"{mname}_0")
+    gwf1 = new_sim.get_model(f"{mname}_1")
+
+    heads0 = gwf0.output.head().get_alldata()[-1]
+    heads1 = gwf1.output.head().get_alldata()[-1]
+
+    new_heads = mfsplit.reconstruct_array({0: heads0, 1: heads1})
+
+    diff = np.abs(heads - new_heads)
+    if np.max(diff) > 1e-07:
+        raise AssertionError("Reconstructed head results outside of tolerance")
+
+
+@requires_exe("mf6")
+@requires_pkg("pymetis", "scipy")
+def test_multi_model(function_tmpdir):
+    from scipy.spatial import KDTree
+
+    def string2geom(geostring, conversion=None):
+        if conversion is None:
+            multiplier = 1.0
+        else:
+            multiplier = float(conversion)
+        res = []
+        for line in geostring.split("\n"):
+            if not any(line):
+                continue
+            line = line.strip()
+            line = line.split(" ")
+            x = float(line[0]) * multiplier
+            y = float(line[1]) * multiplier
+            res.append((x, y))
+        return res
+
+    sim_path = function_tmpdir
+    split_sim_path = sim_path / "model_split"
+    data_path = get_example_data_path()
+
+    ascii_file = data_path / "geospatial/fine_topo.asc"
+    fine_topo = flopy.utils.Raster.load(ascii_file)
+
+    with open(data_path / "groundwater2023/geometries.yml") as foo:
+        geometry = yaml.safe_load(foo)
+
+    Lx = 180000
+    Ly = 100000
+    dx = 2500.0
+    dy = 2500.0
+    nrow = int(Ly / dy) + 1
+    ncol = int(Lx / dx) + 1
+    boundary = string2geom(geometry["boundary"])
+    bp = np.array(boundary)
+
+    stream_segs = (
+        geometry["streamseg1"],
+        geometry["streamseg2"],
+        geometry["streamseg3"],
+        geometry["streamseg4"],
+    )
+    sgs = [string2geom(sg) for sg in stream_segs]
+
+    modelgrid = flopy.discretization.StructuredGrid(
+        nlay=1,
+        delr=np.full(ncol, dx),
+        delc=np.full(nrow, dy),
+        xoff=0.0,
+        yoff=0.0,
+        top=np.full((nrow, ncol), 1000.0),
+        botm=np.full((1, nrow, ncol), -100.0),
+    )
+
+    ixs = flopy.utils.GridIntersect(modelgrid, method="vertex", rtree=True)
+    result = ixs.intersect(
+        [
+            boundary,
+        ],
+        shapetype="Polygon",
+    )
+    r, c = list(zip(*list(result.cellids)))
+    idomain = np.zeros(modelgrid.shape, dtype=int)
+    idomain[:, r, c] = 1
+    modelgrid._idomain = idomain
+
+    top = fine_topo.resample_to_grid(
+        modelgrid,
+        band=fine_topo.bands[0],
+        method="linear",
+        extrapolate_edges=True,
+    )
+    modelgrid._top = top
+
+    # intersect stream segments
+    cellids = []
+    lengths = []
+    for sg in stream_segs:
+        sg = string2geom(sg)
+        v = ixs.intersect(sg, shapetype="LineString", sort_by_cellid=True)
+        cellids += v["cellids"].tolist()
+        lengths += v["lengths"].tolist()
+
+    r, c = list(zip(*cellids))
+    idomain[:, r, c] = 2
+    modelgrid._idomain = idomain
+
+    nlay = 5
+    dv0 = 5.0
+    hyd_cond = 10.0
+    hk = np.full((nlay, nrow, ncol), hyd_cond)
+    hk[1, :, 25:] = hyd_cond * 0.001
+    hk[3, :, 10:] = hyd_cond * 0.00005
+
+    # drain leakage
+    leakance = hyd_cond / (0.5 * dv0)
+
+    drn_data = []
+    for cellid, length in zip(cellids, lengths):
+        x = modelgrid.xcellcenters[cellid]
+        width = 5.0 + (14.0 / Lx) * (Lx - x)
+        conductance = leakance * length * width
+        if not isinstance(cellid, tuple):
+            cellid = (cellid,)
+        drn_data.append((0, *cellid, top[cellid], conductance))
+
+    discharge_data = []
+    area = dx * dy
+    for r in range(nrow):
+        for c in range(ncol):
+            if idomain[0, r, c] == 1:
+                conductance = leakance * area
+                discharge_data.append((0, r, c, top[r, c] - 0.5, conductance, 1.0))
+
+    topc = np.zeros((nlay, nrow, ncol), dtype=float)
+    botm = np.zeros((nlay, nrow, ncol), dtype=float)
+    topc[0] = modelgrid.top.copy()
+    botm[0] = topc[0] - dv0
+    for idx in range(1, nlay):
+        dv0 *= 1.5
+        topc[idx] = botm[idx - 1]
+        botm[idx] = topc[idx] - dv0
+
+    strt = np.tile([modelgrid.top], (nlay, 1, 1))
+    idomain = np.tile(
+        [
+            modelgrid.idomain[0],
+        ],
+        (5, 1, 1),
+    )
+
+    # setup recharge
+    dist_from_riv = 10000.0
+
+    grid_xx = modelgrid.xcellcenters
+    grid_yy = modelgrid.ycellcenters
+    riv_idxs = np.array(cellids)
+    riv_xx = grid_xx[riv_idxs[:, 0], riv_idxs[:, 1]]
+    riv_yy = grid_yy[riv_idxs[:, 0], riv_idxs[:, 1]]
+
+    river_xy = np.column_stack((riv_xx.ravel(), riv_yy.ravel()))
+    grid_xy = np.column_stack((grid_xx.ravel(), grid_yy.ravel()))
+    tree = KDTree(river_xy)
+    distance, index = tree.query(grid_xy)
+
+    index2d = index.reshape(nrow, ncol)
+    distance2d = distance.reshape(nrow, ncol)
+
+    mountain_array = np.asarray(distance2d > dist_from_riv).nonzero()
+    mountain_idxs = np.array(list(zip(mountain_array[0], mountain_array[1])))
+
+    valley_array = np.asarray(distance2d <= dist_from_riv).nonzero()
+    valley_idxs = np.array(list(zip(valley_array[0], valley_array[1])))
+
+    max_recharge = 0.0001
+
+    rch_orig = max_recharge * np.ones((nrow, ncol))
+
+    rch_mnt = np.zeros((nrow, ncol))
+    for idx in mountain_idxs:
+        rch_mnt[idx[0], idx[1]] = max_recharge
+
+    rch_val = np.zeros((nrow, ncol))
+    for idx in valley_idxs:
+        rch_val[idx[0], idx[1]] = max_recharge
+
+    sim = flopy.mf6.MFSimulation(
+        sim_ws=sim_path,
+        exe_name="mf6",
+        memory_print_option="summary",
+    )
+
+    nper = 10
+    nsteps = 1
+    year = 365.25
+    dt = 1000 * year
+    tdis = flopy.mf6.ModflowTdis(
+        sim, nper=nper, perioddata=nper * [(nsteps * dt, nsteps, 1.0)]
+    )
+
+    gwfname = "gwf"
+
+    imsgwf = flopy.mf6.ModflowIms(
+        sim,
+        complexity="simple",
+        print_option="SUMMARY",
+        linear_acceleration="bicgstab",
+        outer_maximum=1000,
+        inner_maximum=100,
+        outer_dvclose=1e-4,
+        inner_dvclose=1e-5,
+        preconditioner_levels=2,
+        relaxation_factor=0.0,
+        filename=f"{gwfname}.ims",
+    )
+
+    gwf = flopy.mf6.ModflowGwf(
+        sim,
+        modelname=gwfname,
+        print_input=False,
+        save_flows=True,
+        newtonoptions="NEWTON UNDER_RELAXATION",
+    )
+
+    dis = flopy.mf6.ModflowGwfdis(
+        gwf,
+        nlay=nlay,
+        nrow=nrow,
+        ncol=ncol,
+        delr=dx,
+        delc=dy,
+        idomain=idomain,
+        top=modelgrid.top,
+        botm=botm,
+        xorigin=0.0,
+        yorigin=0.0,
+    )
+
+    ic = flopy.mf6.ModflowGwfic(gwf, strt=strt)
+
+    npf = flopy.mf6.ModflowGwfnpf(
+        gwf,
+        save_specific_discharge=True,
+        icelltype=1,
+        k=hk,
+    )
+
+    sto = flopy.mf6.ModflowGwfsto(
+        gwf,
+        save_flows=True,
+        iconvert=1,
+        ss=0.00001,
+        sy=0.35,
+        steady_state={0: True, 1: False},
+        transient={0: False, 1: True},
+    )
+
+    rch0 = flopy.mf6.ModflowGwfrcha(
+        gwf,
+        pname="rch_original",
+        recharge={0: rch_orig, 1: 0.0},
+        filename="gwf_original.rch",
+    )
+
+    rch1 = flopy.mf6.ModflowGwfrcha(
+        gwf,
+        pname="rch_mountain",
+        recharge={1: rch_mnt},
+        auxiliary="CONCENTRATION",
+        aux={1: 1.0},
+        filename="gwf_mountain.rch",
+    )
+
+    rch2 = flopy.mf6.ModflowGwfrcha(
+        gwf,
+        pname="rch_valley",
+        recharge={1: rch_val},
+        auxiliary="CONCENTRATION",
+        aux={1: 1.0},
+        filename="gwf_valley.rch",
+    )
+
+    drn = flopy.mf6.ModflowGwfdrn(
+        gwf,
+        stress_period_data=drn_data,
+        pname="river",
+        filename=f"{gwfname}_riv.drn",
+    )
+
+    drn_gwd = flopy.mf6.ModflowGwfdrn(
+        gwf,
+        auxiliary=["depth"],
+        auxdepthname="depth",
+        stress_period_data=discharge_data,
+        pname="gwd",
+        filename=f"{gwfname}_gwd.drn",
+    )
+
+    wel_spd = {0: [[4, 20, 30, 0.0], [2, 20, 60, 0.0], [2, 30, 50, 0.0]]}
+
+    wel = flopy.mf6.ModflowGwfwel(
+        gwf,
+        print_input=False,
+        print_flows=False,
+        stress_period_data=wel_spd,
+    )
+
+    oc = flopy.mf6.ModflowGwfoc(
+        gwf,
+        head_filerecord=f"{gwf.name}.hds",
+        budget_filerecord=f"{gwf.name}.cbc",
+        saverecord=[("HEAD", "ALL"), ("BUDGET", "ALL")],
+        printrecord=[("BUDGET", "ALL")],
+    )
+
+    sim.register_ims_package(imsgwf, [gwf.name])
+
+    def build_gwt_model(sim, gwtname, rch_package):
+        conc_start = 0.0
+        diffc = 0.0
+        alphal = 0.1
+        porosity = 0.35
+        gwf = sim.get_model("gwf")
+        modelgrid = gwf.modelgrid
+
+        gwt = flopy.mf6.ModflowGwt(
+            sim,
+            modelname=gwtname,
+            print_input=False,
+            save_flows=True,
+        )
+
+        nlay, nrow, ncol = modelgrid.shape
+
+        dis = flopy.mf6.ModflowGwtdis(
+            gwt,
+            nlay=nlay,
+            nrow=nrow,
+            ncol=ncol,
+            delr=dx,
+            delc=dy,
+            idomain=modelgrid.idomain,
+            top=modelgrid.top,
+            botm=botm,
+            xorigin=0.0,
+            yorigin=0.0,
+        )
+
+        # initial conditions
+        ic = flopy.mf6.ModflowGwtic(gwt, strt=conc_start, filename=f"{gwtname}.ic")
+
+        # advection
+        adv = flopy.mf6.ModflowGwtadv(gwt, scheme="tvd", filename=f"{gwtname}.adv")
+
+        # dispersion
+        dsp = flopy.mf6.ModflowGwtdsp(
+            gwt,
+            diffc=diffc,
+            alh=alphal,
+            alv=alphal,
+            ath1=0.0,
+            atv=0.0,
+            filename=f"{gwtname}.dsp",
+        )
+
+        # mass storage and transfer
+        mst = flopy.mf6.ModflowGwtmst(gwt, porosity=porosity, filename=f"{gwtname}.mst")
+
+        # sources
+        sourcerecarray = [
+            (rch_package, "AUX", "CONCENTRATION"),
+        ]
+        ssm = flopy.mf6.ModflowGwtssm(
+            gwt, sources=sourcerecarray, filename=f"{gwtname}.ssm"
+        )
+
+        # output control
+        oc = flopy.mf6.ModflowGwtoc(
+            gwt,
+            budget_filerecord=f"{gwtname}.cbc",
+            concentration_filerecord=f"{gwtname}.ucn",
+            saverecord=[("CONCENTRATION", "ALL"), ("BUDGET", "ALL")],
+        )
+
+        return gwt
+
+    imsgwt = flopy.mf6.ModflowIms(
+        sim,
+        complexity="complex",
+        print_option="SUMMARY",
+        linear_acceleration="bicgstab",
+        outer_maximum=1000,
+        inner_maximum=100,
+        outer_dvclose=1e-4,
+        inner_dvclose=1e-5,
+        filename="gwt.ims",
+    )
+
+    gwt_mnt = build_gwt_model(sim, "gwt_mnt", "rch_mountain")
+    sim.register_ims_package(imsgwt, [gwt_mnt.name])
+
+    gwt_val = build_gwt_model(sim, "gwt_val", "rch_valley")
+    sim.register_ims_package(imsgwt, [gwt_val.name])
+
+    gwfgwt = flopy.mf6.ModflowGwfgwt(
+        sim,
+        exgtype="GWF6-GWT6",
+        exgmnamea=gwfname,
+        exgmnameb=gwt_mnt.name,
+        filename="gwfgwt_mnt.exg",
+    )
+
+    gwfgwt = flopy.mf6.ModflowGwfgwt(
+        sim,
+        exgtype="GWF6-GWT6",
+        exgmnamea=gwfname,
+        exgmnameb=gwt_val.name,
+        filename="gwfgwt_val.exg",
+    )
+
+    sim.write_simulation()
+    sim.run_simulation()
+
+    nparts = 2
+    mfs = Mf6Splitter(sim)
+    array = mfs.optimize_splitting_mask(nparts)
+    new_sim = mfs.split_multi_model(array)
+    new_sim.set_sim_path(split_sim_path)
+    new_sim.write_simulation()
+    new_sim.run_simulation()
+
+    # compare results for each of the models
+    splits = range(nparts)
+    for name in sim.model_names:
+        gwm = sim.get_model(name)
+        if "concentration()" in gwm.output.methods():
+            X = gwm.output.concentration().get_alldata()[-1]
+        else:
+            X = gwm.output.head().get_alldata()[-1]
+
+        array_dict = {}
+        for split in splits:
+            mname = f"{name}_{split}"
+            sp_gwm = new_sim.get_model(mname)
+            if "concentration()" in sp_gwm.output.methods():
+                X0 = sp_gwm.output.concentration().get_alldata()[-1]
+            else:
+                X0 = sp_gwm.output.head().get_alldata()[-1]
+
+            array_dict[split] = X0
+
+        X_split = mfs.reconstruct_array(array_dict)
+
+        err_msg = f"Outputs from {name} and split model are not within tolerance"
+        X_split[idomain == 0] = np.nan
+        X[idomain == 0] = np.nan
+        if name == "gwf":
+            np.testing.assert_allclose(X, X_split, equal_nan=True, err_msg=err_msg)
+        else:
+            diff = np.abs(X_split - X)
+            diff = np.nansum(diff)
+            if diff > 10.25:
+                raise AssertionError(
+                    f"Difference between output arrays: "
+                    f"{diff:.2f} greater than tolerance"
+                )
+
+
+@requires_exe("mf6")
+@requires_pkg("pymetis")
+def test_timeseries(function_tmpdir):
+    sim = MFSimulation(
+        sim_name="np001",
+        sim_ws=function_tmpdir,
+        continue_=True,
+        memory_print_option="summary",
+    )
+
+    tdis_rc = [(6.0, 2, 1.0), (6.0, 3, 1.0)]
+    tdis = flopy.mf6.ModflowTdis(sim, time_units="DAYS", nper=2, perioddata=tdis_rc)
+
+    ims = flopy.mf6.ModflowIms(
+        sim,
+        print_option="ALL",
+        complexity="SIMPLE",
+        outer_dvclose=0.00001,
+        outer_maximum=50,
+        under_relaxation="NONE",
+        inner_maximum=30,
+        inner_dvclose=0.00001,
+        linear_acceleration="CG",
+        preconditioner_levels=7,
+        preconditioner_drop_tolerance=0.01,
+        number_orthogonalizations=2,
+    )
+    gwf = flopy.mf6.ModflowGwf(
+        sim,
+    )
+    dis = flopy.mf6.ModflowGwfdis(
+        gwf, nlay=1, nrow=1, ncol=10, delr=500, delc=500, top=100, botm=50
+    )
+
+    ic = flopy.mf6.ModflowGwfic(gwf, strt=95)
+
+    npf = flopy.mf6.ModflowGwfnpf(
+        gwf,
+        pname="npf_1",
+        save_flows=True,
+        alternative_cell_averaging="logarithmic",
+        icelltype=1,
+        k=5.0,
+    )
+
+    oc = flopy.mf6.ModflowGwfoc(
+        gwf,
+        budget_filerecord=[("np001_mod 1.cbc",)],
+        head_filerecord=[("np001_mod 1.hds",)],
+        saverecord={
+            0: [("HEAD", "ALL"), ("BUDGET", "ALL")],
+            1: [("HEAD", "ALL"), ("BUDGET", "ALL")],
+        },
+        printrecord=[("HEAD", "ALL")],
+    )
+
+    sto = flopy.mf6.ModflowGwfsto(
+        gwf, save_flows=True, iconvert=1, ss=0.000001, sy=0.15
+    )
+
+    wel = flopy.mf6.ModflowGwfwel(
+        gwf,
+        print_input=True,
+        print_flows=True,
+        save_flows=True,
+        maxbound=2,
+        stress_period_data={0: [(0, 0, 4, -2000.0), (0, 0, 7, -2.0)], 1: None},
+    )
+
+    tsdict = {
+        "filename": "drn_ts.ts",
+        "timeseries": [(0.0, 60.0), (100000.0, 60.0)],
+        "time_series_namerecord": "drn_1",
+        "interpolation_methodrecord": "linearend",
+    }
+    drn = flopy.mf6.ModflowGwfdrn(
+        gwf,
+        print_input=True,
+        print_flows=True,
+        save_flows=True,
+        maxbound=1,
+        timeseries=tsdict,
+        stress_period_data=[((0, 0, 0), 80, "drn_1")],
+    )
+
+    spd = {0: [((0, 0, 9), 110, 90.0, 100.0, 1.0, 2.0, 3.0)]}
+    riv = flopy.mf6.ModflowGwfriv(
+        gwf,
+        print_input=True,
+        print_flows=True,
+        save_flows=True,
+        maxbound=1,
+        auxiliary=["var1", "var2", "var3"],
+        stress_period_data=spd,
+    )
+    sim.write_simulation()
+    sim.run_simulation()
+
+    mfs = Mf6Splitter(sim)
+    mask = mfs.optimize_splitting_mask(2)
+    new_sim = mfs.split_model(mask)
+
+    new_sim.set_sim_path(function_tmpdir / "split_model")
+    new_sim.write_simulation()
+    success, _ = new_sim.run_simulation()
+
+    if not success:
+        raise AssertionError("Timeseries split simulation did not properly run")