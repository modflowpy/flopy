import os
from pathlib import Path

import numpy as np
import pytest
from flaky import flaky
from modflow_devtools.markers import requires_exe

from autotest.conftest import get_example_data_path
from flopy.mfusg import MfUsg, MfUsgDisU, MfUsgLpf, MfUsgSms, MfUsgWel
<<<<<<< HEAD
from flopy.modflow import (
    ModflowBas,
    ModflowDis,
    ModflowDrn,
    ModflowGhb,
    ModflowOc,
)
from flopy.utils import Util2d, Util3d
=======
from flopy.modflow import ModflowBas, ModflowDis, ModflowDrn, ModflowGhb, ModflowOc
from flopy.utils import TemporalReference, Util2d, Util3d
>>>>>>> 1f9c0e39


@pytest.fixture
def mfusg_01A_nestedgrid_nognc_model_path(example_data_path):
    return example_data_path / "mfusg_test" / "01A_nestedgrid_nognc"


@pytest.fixture
def mfusg_rch_evt_model_path(example_data_path):
    return example_data_path / "mfusg_test" / "rch_evt_tests"


@pytest.fixture
def freyberg_usg_model_path(example_data_path):
    return example_data_path / "freyberg_usg"


@requires_exe("mfusg")
def test_usg_disu_load(function_tmpdir, mfusg_01A_nestedgrid_nognc_model_path):
    fname = mfusg_01A_nestedgrid_nognc_model_path / "flow.disu"
    assert os.path.isfile(fname), f"disu file not found {fname}"

    # Create the model
    m = MfUsg(modelname="usgload", verbose=True)

    # Load the disu file (as Path and str)
    disu = MfUsgDisU.load(fname, m)
    disu = MfUsgDisU.load(str(fname), m)
    assert isinstance(disu, MfUsgDisU)

    # Change where model files are written
    m.model_ws = function_tmpdir

    # Write the disu file
    disu.write_file()
    assert Path(function_tmpdir / f"{m.name}.{m.disu.extension[0]}").is_file()

    # Load disu file
    disu2 = MfUsgDisU.load(fname, m)
    for (key1, value1), (key2, value2) in zip(
        disu2.__dict__.items(), disu.__dict__.items()
    ):
        if isinstance(value1, (Util2d, Util3d)):
            assert np.array_equal(value1.array, value2.array)
        elif isinstance(value1, list):  # this is for the jagged _get_neighbours list
            assert np.all([np.all(v1 == v2) for v1, v2 in zip(value1, value2)])
        else:
            assert value1 == value2


@requires_exe("mfusg")
def test_usg_sms_load(function_tmpdir, mfusg_01A_nestedgrid_nognc_model_path):
    fname = mfusg_01A_nestedgrid_nognc_model_path / "flow.sms"
    assert os.path.isfile(fname), f"sms file not found {fname}"

    # Create the model
    m = MfUsg(modelname="usgload", verbose=True)

    # Load the sms file
    sms = MfUsgSms.load(fname, m)
    assert isinstance(sms, MfUsgSms)

    # Change where model files are written
    m.model_ws = function_tmpdir

    # Write the sms file
    sms.write_file()
    assert Path(function_tmpdir / f"{m.name}.{m.sms.extension[0]}").is_file()

    # Load sms file
    sms2 = MfUsgSms.load(fname, m)
    for (key1, value1), (key2, value2) in zip(
        sms2.__dict__.items(), sms.__dict__.items()
    ):
        assert value1 == value2, (
            f"key1 {key1}, value 1 {value1} != key2 {key2} value 2 {value2}"
        )


@requires_exe("mfusg")
def test_usg_model(function_tmpdir):
    mf = MfUsg(
        version="mfusg",
        structured=True,
        model_ws=function_tmpdir,
        modelname="simple",
        exe_name="mfusg",
    )
    dis = ModflowDis(mf, nlay=1, nrow=11, ncol=11)
    bas = ModflowBas(mf)
    lpf = MfUsgLpf(mf)
    wel = MfUsgWel(mf, stress_period_data={0: [[0, 5, 5, -1.0]]})
    ghb = ModflowGhb(
        mf,
        stress_period_data={
            0: [
                [0, 0, 0, 1.0, 1000.0],
                [0, 9, 9, 0.0, 1000.0],
            ]
        },
    )
    oc = ModflowOc(mf)
    sms = MfUsgSms(mf, options="complex")

    # run with defaults
    mf.write_input()
    success, buff = mf.run_model()
    assert success

    # try different complexity options; all should run successfully
    for complexity in ["simple", "moderate", "complex"]:
        print(f"testing MFUSG with sms complexity: {complexity}")
        sms = MfUsgSms(mf, options=complexity)
        sms.write_file()
        success, buff = mf.run_model()
        assert success, f"{mf.name} did not run"


@requires_exe("mfusg")
def test_usg_load_01B(function_tmpdir, mfusg_01A_nestedgrid_nognc_model_path):
    print("testing 1-layer unstructured mfusg model loading: 01A_nestedgrid_nognc.nam")

    fname = mfusg_01A_nestedgrid_nognc_model_path / "flow.nam"
    assert os.path.isfile(fname), f"nam file not found {fname}"

    # Create the model
    m = MfUsg(
        modelname="usgload_1b",
        verbose=True,
        model_ws=function_tmpdir,
    )

    # Load the model, with checking
    m = m.load(fname, check=True, model_ws=function_tmpdir)

    # assert disu, lpf, bas packages have been loaded
    msg = "flopy failed on loading mfusg disu package"
    assert isinstance(m.disu, MfUsgDisU), msg
    msg = "flopy failed on loading mfusg lpf package"
    assert isinstance(m.lpf, MfUsgLpf), msg
    msg = "flopy failed on loading mfusg bas package"
    assert isinstance(m.bas6, ModflowBas), msg
    msg = "flopy failed on loading mfusg oc package"
    assert isinstance(m.oc, ModflowOc), msg
    msg = "flopy failed on loading mfusg sms package"
    assert isinstance(m.sms, MfUsgSms), msg


@requires_exe("mfusg")
def test_usg_load_45usg(function_tmpdir, example_data_path):
    print("testing 3-layer unstructured mfusg model loading: 45usg.nam")

    pthusgtest = example_data_path / "mfusg_test" / "45usg"
    fname = os.path.abspath(os.path.join(pthusgtest, "45usg.nam"))
    assert os.path.isfile(fname), f"nam file not found {fname}"

    # Create the model
    m = MfUsg(modelname="45usg", verbose=True, model_ws=function_tmpdir)

    # Load the model, with checking.
    m = m.load(fname, check=True, model_ws=function_tmpdir)

    # assert disu, lpf, bas packages have been loaded
    msg = "flopy failed on loading mfusg disu package"
    assert isinstance(m.disu, MfUsgDisU), msg
    msg = "flopy failed on loading mfusg lpf package"
    assert isinstance(m.lpf, MfUsgLpf), msg
    msg = "flopy failed on loading mfusg bas package"
    assert isinstance(m.bas6, ModflowBas), msg
    msg = "flopy failed on loading mfusg oc package"
    assert isinstance(m.oc, ModflowOc), msg
    msg = "flopy failed on loading mfusg sms package"
    assert isinstance(m.sms, MfUsgSms), msg
    msg = "flopy failed on loading mfusg drn package"
    assert isinstance(m.drn, ModflowDrn), msg
    msg = "flopy failed on loading mfusg wel package"
    assert isinstance(m.wel, MfUsgWel), msg


@requires_exe("mfusg")
def test_usg_rch_evt_models01(function_tmpdir, mfusg_rch_evt_model_path):
    # this test has RCH nrchop == 1, and EVT nevtop == 1
    print(
        "testing unstructured mfusg RCH nrchop == 1, and "
        "EVT nevtop == 1: usg_rch_evt.nam"
    )

    nam = "usg_rch_evt.nam"
    m = MfUsg.load(nam, model_ws=mfusg_rch_evt_model_path, exe_name="mfusg")
    m.riv.check()

    m.model_ws = function_tmpdir
    m.write_input()
    success, buff = m.run_model()
    assert success


@requires_exe("mfusg")
def test_usg_rch_evt_models02(function_tmpdir, mfusg_rch_evt_model_path):
    # this test has RCH nrchop == 2, and EVT nevtop == 2
    print(
        "testing unstructured mfusg RCH nrchop == 2, "
        "and EVT nevtop == 2: usg_rch_evt_nrchop2.nam"
    )

    nam = "usg_rch_evt_nrchop2.nam"
    m = MfUsg.load(nam, model_ws=mfusg_rch_evt_model_path, exe_name="mfusg")

    m.model_ws = function_tmpdir
    m.write_input()
    success, buff = m.run_model()
    assert success


@requires_exe("mfusg")
def test_usg_rch_evt_models02a(function_tmpdir, mfusg_rch_evt_model_path):
    # this test has RCH nrchop == 2, and EVT nevtop == 2
    print(
        "testing unstructured mfusg RCH nrchop == 2, "
        "and EVT nevtop == 2, but with fewer irch nodes: "
        "than in nodelay[0] usg_rch_evt_nrchop2.nam"
    )

    nam = "usg_rch_evt_nrchop2a.nam"
    m = MfUsg.load(nam, model_ws=mfusg_rch_evt_model_path, exe_name="mfusg")

    m.model_ws = function_tmpdir
    m.write_input()
    success, buff = m.run_model()
    assert success


@requires_exe("mfusg")
def test_usg_ss_to_tr(function_tmpdir, mfusg_01A_nestedgrid_nognc_model_path):
    # Test switching steady model to transient
    # https://github.com/modflowpy/flopy/issues/1187

    nam = "flow.nam"
    m = MfUsg.load(
        nam,
        model_ws=mfusg_01A_nestedgrid_nognc_model_path,
        exe_name="mfusg",
    )

    m.model_ws = function_tmpdir
    m.disu.steady = [False]
    m.write_input()
    success, buff = m.run_model()
    assert success

    m = MfUsg.load(nam, model_ws=function_tmpdir, exe_name="mfusg")
    success, buff = m.run_model()
    assert success


@requires_exe("mfusg")
def test_usg_str(function_tmpdir, mfusg_rch_evt_model_path):
    # test mfusg model with str package
    print("testing unstructured mfusg with STR: usg_rch_evt_str.nam")

    nam = "usg_rch_evt_str.nam"
    m = MfUsg.load(nam, model_ws=mfusg_rch_evt_model_path, exe_name="mfusg")

    m.model_ws = function_tmpdir
    m.write_input()
    success, buff = m.run_model()
    assert success


@requires_exe("mfusg")
def test_usg_lak(function_tmpdir, mfusg_rch_evt_model_path):
    # test mfusg model with lak package
    print("testing unstructured mfusg with LAK: usg_rch_evt_lak.nam")

    nam = "usg_rch_evt_lak.nam"
    m = MfUsg.load(nam, model_ws=mfusg_rch_evt_model_path, exe_name="mfusg")

    m.model_ws = function_tmpdir
    m.write_input()
    success, buff = m.run_model()
    assert success


@requires_exe("mfusg")
def test_usg_hfb(function_tmpdir, mfusg_rch_evt_model_path):
    # test mfusg model with hfb package
    print("testing unstructured mfusg with HFB6: usg_rch_evt_hfb.nam")

    nam = "usg_rch_evt_hfb.nam"
    m = MfUsg.load(nam, model_ws=mfusg_rch_evt_model_path, exe_name="mfusg")

    m.model_ws = function_tmpdir
    m.write_input()
    success, buff = m.run_model()
    assert success


# occasional forrtl: error (72): floating overflow
@flaky
@requires_exe("mfusg")
@pytest.mark.slow
def test_freyburg_usg(function_tmpdir, freyberg_usg_model_path):
    # test mfusg model with rch nrchop 3 / freyburg.usg
    print("testing usg nrchop 3: freyburg.usg.nam")

    nam = "freyberg.usg.nam"
    m = MfUsg.load(nam, model_ws=freyberg_usg_model_path, exe_name="mfusg")

    m.model_ws = function_tmpdir
    m.write_input()
    success, buff = m.run_model()
    assert success


# occasional forrtl: error (72): floating overflow
@flaky
@requires_exe("mfusg")
@pytest.mark.slow
def test_freyburg_usg_external(function_tmpdir, freyberg_usg_model_path):
    # test mfusg model after setting all files to external form
    print("testing usg external files: freyburg.usg.nam")

    nam = "freyberg.usg.nam"
    m = MfUsg.load(nam, model_ws=freyberg_usg_model_path, exe_name="mfusg")
    # convert to all open/close
    ext_model_ws = function_tmpdir
    m.external_path = "."
    # reduce nper to speed this test up a bit
    m.disu.nper = 3
    # change dir and write
    m.change_model_ws(ext_model_ws, reset_external=True)
    m.write_input()
    success, buff = m.run_model()
    assert success


@requires_exe("mfusg")
def test_flat_array_to_util3d_usg(function_tmpdir, freyberg_usg_model_path):
    # test mfusg model package constructor with flat arrays
    # for layer-based properties
    print("testing usg flat arrays to layer property constructor")

    nam = "freyberg.usg.nam"
    m = MfUsg.load(nam, model_ws=freyberg_usg_model_path, exe_name="mfusg")

    custom_array = m.lpf.hk.array

    msg = "lpf.hk.array should return a flat array disu.nodes long"
    assert custom_array.ndim == 1 and custom_array.size == m.disu.nodes, msg

    # modify hk array and check updates values are in the lpf
    custom_array[m.disu.nodelay[1] : m.disu.nodelay[1] + 2] = 999.9
    lpf_new = MfUsgLpf(m, hk=custom_array)

    msg = "modified flat array provided to lpf constructor is not updated as expected."
    assert (lpf_new.hk[1][:2] == 999.9).all(), msg

    # ensure we can still write the lpf file
    m.model_ws = function_tmpdir
    m.write_input()


@requires_exe("mfusg")
@pytest.mark.slow
@pytest.mark.parametrize(
    "fpth",
    [str(p) for p in (get_example_data_path() / "mfusg_test").rglob("*.nam")],
)
def test_load_usg(function_tmpdir, fpth):
    namfile = Path(fpth)

    m = MfUsg.load(
        namfile,
        model_ws=namfile.parent,
        verbose=True,
        check=False,
    )
    assert m, f"Could not load namefile {namfile}"
    assert m.load_fail is False

    m.change_model_ws(function_tmpdir)
    m.write_input()<|MERGE_RESOLUTION|>--- conflicted
+++ resolved
@@ -8,19 +8,8 @@
 
 from autotest.conftest import get_example_data_path
 from flopy.mfusg import MfUsg, MfUsgDisU, MfUsgLpf, MfUsgSms, MfUsgWel
-<<<<<<< HEAD
-from flopy.modflow import (
-    ModflowBas,
-    ModflowDis,
-    ModflowDrn,
-    ModflowGhb,
-    ModflowOc,
-)
+from flopy.modflow import ModflowBas, ModflowDis, ModflowDrn, ModflowGhb, ModflowOc
 from flopy.utils import Util2d, Util3d
-=======
-from flopy.modflow import ModflowBas, ModflowDis, ModflowDrn, ModflowGhb, ModflowOc
-from flopy.utils import TemporalReference, Util2d, Util3d
->>>>>>> 1f9c0e39
 
 
 @pytest.fixture
