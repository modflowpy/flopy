--- conflicted
+++ resolved
@@ -1,10 +1,12 @@
 [
     {
         "status": "Release Candidate", 
-        "downloadURL": "https://code.usgs.gov/usgs/modflow/flopy/archive/master.zip", 
+        "languages": [
+            "python"
+        ], 
         "repositoryURL": "https://code.usgs.gov/usgs/modflow/flopy.git", 
-        "laborHours": -1, 
         "disclaimerURL": "https://code.usgs.gov/usgs/modflow/flopy/blob/master/DISCLAIMER.md", 
+        "name": "flopy", 
         "tags": [
             "MODFLOW", 
             "MODFLOW 6", 
@@ -20,20 +22,14 @@
             "transport model", 
             "python"
         ], 
-        "description": "FloPy is a python package to create, run, and post-process MODFLOW-based models.", 
-        "languages": [
-            "python"
-        ], 
         "contact": {
             "name": "Joseph D. Hughes", 
             "email": "jdhughes@usgs.gov"
         }, 
+        "downloadURL": "https://code.usgs.gov/usgs/modflow/flopy/archive/master.zip", 
         "vcs": "git", 
-<<<<<<< HEAD
         "laborHours": -1, 
-=======
->>>>>>> 63a38063
-        "version": "3.2.9.241", 
+        "version": "3.2.9.244", 
         "date": {
             "metadataLastUpdated": "2018-10-09"
         }, 
@@ -48,6 +44,6 @@
             "usageType": "openSource"
         }, 
         "homepageURL": "https://code.usgs.gov/usgs/modflow/flopy/", 
-        "name": "flopy"
+        "description": "FloPy is a python package to create, run, and post-process MODFLOW-based models."
     }
 ]