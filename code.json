--- conflicted
+++ resolved
@@ -1,6 +1,6 @@
 [
     {
-        "status": "Release Candidate",
+        "status": "Production",
         "languages": [
             "python"
         ],
@@ -31,11 +31,7 @@
         "laborHours": -1,
         "version": "3.3.5",
         "date": {
-<<<<<<< HEAD
-            "metadataLastUpdated": "2021-08-07"
-=======
             "metadataLastUpdated": "2022-03-07"
->>>>>>> 05b538ce
         },
         "organization": "U.S. Geological Survey",
         "permissions": {
