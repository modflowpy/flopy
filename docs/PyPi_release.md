--- conflicted
+++ resolved
@@ -9,15 +9,6 @@
 Documentation
 -----------------------------------------------
 
-<<<<<<< HEAD
-FloPy code documentation is available at [https://modflowpy.github.io/flopydoc/](https://modflowpy.github.io/flopydoc/)
-
-
-Contributing
-------------------------------------------------
-
-Bug reports, code contributions, or improvements to the documentation are welcome from the community. Prior to contributing, please read up on our guidelines for [contributing](https://github.com/modflowpy/flopy/blob/develop/CONTRIBUTING.md) and then check out one of our issues in the [hotlist: community-help](https://github.com/modflowpy/flopy/labels/hotlist%3A%20community%20help).
-=======
 FloPy code documentation is available at [https://flopy.readthedocs.io](https://flopy.readthedocs.io)
 
 
@@ -25,7 +16,6 @@
 ------------------------------------------------
 
 Bug reports, code contributions, or improvements to the documentation are welcome from the community. Prior to contributing, please read up on our guidelines for [contributing](https://github.com/modflowpy/flopy/blob/master/CONTRIBUTING.md) and then check out one of our issues in the [hotlist: community-help](https://github.com/modflowpy/flopy/labels/hotlist%3A%20community%20help).
->>>>>>> 09afe609
 
 
 How to Cite
@@ -37,26 +27,12 @@
 
 *Software/Code citation for FloPy:*
 
-<<<<<<< HEAD
-[Bakker, Mark, Post, Vincent, Langevin, C. D., Hughes, J. D., White, J. T., Leaf, A. T., Paulinski, S. R., Larsen, J. D., Toews, M. W., Morway, E. D., Bellino, J. C., Starn, J. J., and Fienen, M. N., 2020, FloPy v3.3.2 &mdash; release candidate: U.S. Geological Survey Software Release, 26 June 2020, http://dx.doi.org/10.5066/F7BK19FH](http://dx.doi.org/10.5066/F7BK19FH)
-=======
 [Bakker, Mark, Post, Vincent, Langevin, C. D., Hughes, J. D., White, J. T., Leaf, A. T., Paulinski, S. R., Larsen, J. D., Toews, M. W., Morway, E. D., Bellino, J. C., Starn, J. J., and Fienen, M. N., 2020, FloPy v3.3.2: U.S. Geological Survey Software Release, 26 October 2020, http://dx.doi.org/10.5066/F7BK19FH](http://dx.doi.org/10.5066/F7BK19FH)
->>>>>>> 09afe609
 
 
 Disclaimer
 ----------
 
-<<<<<<< HEAD
-This software is preliminary or provisional and is subject to revision. It is
-being provided to meet the need for timely best science. The software has not
-received final approval by the U.S. Geological Survey (USGS). No warranty,
-expressed or implied, is made by the USGS or the U.S. Government as to the
-functionality of the software and related material nor shall the fact of release
-constitute any such warranty. The software is provided on the condition that
-neither the USGS nor the U.S. Government shall be held liable for any damages
-resulting from the authorized or unauthorized use of the software.
-=======
 This software has been approved for release by the U.S. Geological Survey
 (USGS). Although the software has been subjected to rigorous review, the USGS
 reserves the right to update the software as needed pursuant to further analysis
@@ -66,4 +42,3 @@
 software is released on condition that neither the USGS nor the U.S. Government
 shall be held liable for any damages resulting from its authorized or
 unauthorized use.
->>>>>>> 09afe609
