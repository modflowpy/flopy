--- conflicted
+++ resolved
@@ -2,9 +2,6 @@
 -----------------------------------------------
 ### Version 3.2.13
 
-<<<<<<< HEAD
-New features and bug fixes being made on develop for the 3.2.13 release should be described [here](https://github.com/modflowpy/flopy/wiki/FloPy-version-3.2.13-release-candidate-changes).
-=======
 * ModflowFlwob: Variable `irefsp` is now a zero-based integer (#596)
 * ModflowFlwob: Added a load method and increased precision of `toffset` when writing to file (#598)
 * New feature GridIntersect (#610): The GridIntersect object allows the user to intersect shapes (Points, LineStrings and Polygons) with a MODFLOW grid. These intersections return a numpy.recarray containing the intersection information, i.e. cell IDs, lengths or areas, and a shapely representation of the intersection results. Grids can be structured or vertex grids. Two intersections methods are implemented: `"structured"` and `"strtree"`: the former accelerates intersections with structured grids. The latter is more flexible and also works for vertex grids. The GridIntersect class is available through `flopy.utils.gridintersect`. The functionality requires the Shapely module. See the [example notebook](../examples/Notebooks/flopy3_grid_intersection_demo.ipynb) for an overview of this new feature.
@@ -45,7 +42,6 @@
     * IRCH array of the Recharge Package is now a zero-based variable, which means an IRCH value of 0 corresponds to the top model layer (#715)
     * MODFLOW lists were not always read correctly if they used the SFAC or binary options or were used to define parameters (#683)
     * Changed VDF Package density limiter defaults to zero (#646)
->>>>>>> 2a926345
 
 ### Version 3.2.12
 
