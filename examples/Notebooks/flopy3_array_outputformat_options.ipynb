--- conflicted
+++ resolved
@@ -25,19 +25,11 @@
      "name": "stdout",
      "output_type": "stream",
      "text": [
-<<<<<<< HEAD
-      "3.8.6 | packaged by conda-forge | (default, Oct  7 2020, 18:42:56) \n",
-      "[Clang 10.0.1 ]\n",
-      "numpy version: 1.18.5\n",
-      "matplotlib version: 3.2.2\n",
-      "flopy version: 3.3.3\n"
-=======
       "3.8.10 (default, May 19 2021, 11:01:55) \n",
       "[Clang 10.0.0 ]\n",
       "numpy version: 1.19.2\n",
       "matplotlib version: 3.4.2\n",
       "flopy version: 3.3.4\n"
->>>>>>> 1342aa36
      ]
     }
    ],
@@ -99,19 +91,11 @@
       "                             Version 1.12.00 2/3/2017                        \n",
       "\n",
       " Using NAME file: freyberg.nam \n",
-<<<<<<< HEAD
-      " Run start date and time (yyyy/mm/dd hh:mm:ss): 2021/02/18 11:30:46\n",
-      "\n",
-      " Solving:  Stress period:     1    Time step:     1    Ground-Water Flow Eqn.\n",
-      " Run end date and time (yyyy/mm/dd hh:mm:ss): 2021/02/18 11:30:46\n",
-      " Elapsed run time:  0.018 Seconds\n",
-=======
       " Run start date and time (yyyy/mm/dd hh:mm:ss): 2021/08/06 16:18:54\n",
       "\n",
       " Solving:  Stress period:     1    Time step:     1    Ground-Water Flow Eqn.\n",
       " Run end date and time (yyyy/mm/dd hh:mm:ss): 2021/08/06 16:18:54\n",
       " Elapsed run time:  0.032 Seconds\n",
->>>>>>> 1342aa36
       "\n",
       "  Normal termination of simulation\n",
       "Output file located: freyberg.hds\n",
@@ -236,20 +220,6 @@
       "                             Version 1.12.00 2/3/2017                        \n",
       "\n",
       " Using NAME file: freyberg.nam \n",
-<<<<<<< HEAD
-      " Run start date and time (yyyy/mm/dd hh:mm:ss): 2021/02/18 11:30:46\n",
-      "\n",
-      "forrtl: severe (59): list-directed I/O syntax error, unit 29, file /Users/jdhughes/Documents/Development/flopy_git/flopy_fork/examples/Notebooks/data/freyberg.dis\n",
-      "Image              PC                Routine            Line        Source             \n",
-      "mf2005             000000010CE4DBFB  Unknown               Unknown  Unknown\n",
-      "mf2005             000000010CE89CE8  Unknown               Unknown  Unknown\n",
-      "mf2005             000000010CE8871C  Unknown               Unknown  Unknown\n",
-      "mf2005             000000010C962E33  _u2drel_                  890  utl7.f\n",
-      "mf2005             000000010C970BBA  _sgwf2bas7ardis_          759  gwf2bas7.f\n",
-      "mf2005             000000010C9689F8  _gwf2bas7ar_              217  gwf2bas7.f\n",
-      "mf2005             000000010CB5A5A2  _MAIN__                    75  mf2005.f\n",
-      "mf2005             000000010C92AB6E  Unknown               Unknown  Unknown\n"
-=======
       " Run start date and time (yyyy/mm/dd hh:mm:ss): 2021/08/06 16:18:54\n",
       "\n"
      ]
@@ -268,7 +238,6 @@
       "mf2005             000000010CF91188  _gwf2bas7ar_              217  gwf2bas7.f\n",
       "mf2005             000000010D2360F2  _MAIN__                    75  mf2005.f\n",
       "mf2005             000000010CF52BEE  Unknown               Unknown  Unknown\n"
->>>>>>> 1342aa36
      ]
     }
    ],
@@ -374,13 +343,6 @@
       "                             Version 1.12.00 2/3/2017                        \n",
       "\n",
       " Using NAME file: freyberg.nam \n",
-<<<<<<< HEAD
-      " Run start date and time (yyyy/mm/dd hh:mm:ss): 2021/02/18 11:30:46\n",
-      "\n",
-      " Solving:  Stress period:     1    Time step:     1    Ground-Water Flow Eqn.\n",
-      " Run end date and time (yyyy/mm/dd hh:mm:ss): 2021/02/18 11:30:46\n",
-      " Elapsed run time:  0.010 Seconds\n",
-=======
       " Run start date and time (yyyy/mm/dd hh:mm:ss): 2021/08/06 16:18:54\n",
       "\n",
       " Solving:  Stress period:     1    Time step:     1    Ground-Water Flow Eqn.\n",
@@ -392,7 +354,6 @@
      "name": "stdout",
      "output_type": "stream",
      "text": [
->>>>>>> 1342aa36
       "\n",
       "  Normal termination of simulation\n"
      ]
@@ -446,11 +407,7 @@
    "name": "python",
    "nbconvert_exporter": "python",
    "pygments_lexer": "ipython3",
-<<<<<<< HEAD
-   "version": "3.8.6"
-=======
    "version": "3.8.10"
->>>>>>> 1342aa36
   }
  },
  "nbformat": 4,
