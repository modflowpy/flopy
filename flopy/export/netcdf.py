<<<<<<< HEAD
from __future__ import print_function, division
=======
>>>>>>> f539d072
import os
import platform
import socket
import copy
import json
import numpy as np
from datetime import datetime
import time
from .metadata import acdd
import flopy

# globals
FILLVALUE = -99999.9
ITMUNI = {0: "undefined", 1: "seconds", 2: "minutes", 3: "hours", 4: "days",
          5: "years"}
PRECISION_STRS = ["f4", "f8", "i4"]

STANDARD_VARS = ["longitude", "latitude", "layer", "elevation", "time"]

path = os.path.split(__file__)[0]
with open(path + '/longnames.json') as f:
    NC_LONG_NAMES = json.load(f)


class Logger(object):
    """
    Basic class for logging events during the linear analysis calculations
    if filename is passed, then an file handle is opened

    Parameters
    ----------
    filename : bool or string
        if string, it is the log file to write.  If a bool, then log is
        written to the screen. echo (bool): a flag to force screen output

    Attributes
    ----------
    items : dict
        tracks when something is started.  If a log entry is
        not in items, then it is treated as a new entry with the string
        being the key and the datetime as the value.  If a log entry is
        in items, then the end time and delta time are written and
        the item is popped from the keys

    """

    def __init__(self, filename, echo=False):
        self.items = {}
        self.echo = bool(echo)
        if filename == True:
            self.echo = True
            self.filename = None
        elif filename:
            self.f = open(filename, 'w', 0)  # unbuffered
            self.t = datetime.now()
            self.log("opening " + str(filename) + " for logging")
        else:
            self.filename = None

    def log(self, phrase):
        """
        log something that happened

        Parameters
        ----------
        phrase : str
            the thing that happened

        """
        pass
        t = datetime.now()
        if phrase in self.items.keys():
            s = str(t) + ' finished: ' + str(phrase) + ", took: " + \
                str(t - self.items[phrase]) + '\n'
            if self.echo:
                print(s, )
            if self.filename:
                self.f.write(s)
            self.items.pop(phrase)
        else:
            s = str(t) + ' starting: ' + str(phrase) + '\n'
            if self.echo:
                print(s, )
            if self.filename:
                self.f.write(s)
            self.items[phrase] = copy.deepcopy(t)

    def warn(self, message):
        """
        Write a warning to the log file

        Parameters
        ----------
        message : str
            the warning text

        """
        s = str(datetime.now()) + " WARNING: " + message + '\n'
        if self.echo:
            print(s, )
        if self.filename:
            self.f.write(s)
        return


class NetCdf(object):
    """
    Support for writing a netCDF4 compliant file from a flopy model

    Parameters
    ----------
    output_filename : str
        Name of the .nc file to write
    model : flopy model instance
    time_values : the entries for the time dimension
        if not None, the constructor will initialize
        the file.  If None, the perlen array of ModflowDis
        will be used
    z_positive : str ('up' or 'down')
        Positive direction of vertical coordinates written to NetCDF file.
        (default 'down')
    verbose : if True, stdout is verbose.  If str, then a log file
        is written to the verbose file
    forgive : what to do if a duplicate variable name is being created.  If
        True, then the newly requested var is skipped.  If False, then
        an exception is raised.
    **kwargs : keyword arguments
        modelgrid : flopy.discretization.Grid instance
            user supplied model grid which will be used in lieu of the model
            object modelgrid for netcdf production

    Notes
    -----
    This class relies heavily on the grid and modeltime objects,
    including these attributes: lenuni, itmuni, start_datetime, and proj4.
    Make sure these attributes have meaningful values.

    """

    def __init__(self, output_filename, model, time_values=None,
                 z_positive='up', verbose=None, prj=None, logger=None,
                 forgive=False, **kwargs):

        assert output_filename.lower().endswith(".nc")
        if verbose is None:
            verbose = model.verbose
        if logger is not None:
            self.logger = logger
        else:
            self.logger = Logger(verbose)
        self.var_attr_dict = {}
        self.log = self.logger.log
        if os.path.exists(output_filename):
            self.logger.warn("removing existing nc file: " + output_filename)
            os.remove(output_filename)
        self.output_filename = output_filename

        self.forgive = bool(forgive)

        self.model = model
        self.model_grid = model.modelgrid
        if "modelgrid" in kwargs:
            self.model_grid = kwargs.pop("modelgrid")
        self.model_time = model.modeltime
        if prj is not None:
            self.model_grid.proj4 = prj
        if self.model_grid.grid_type == 'structured':
            self.dimension_names = ('layer', 'y', 'x')
            STANDARD_VARS.extend(['delc', 'delr'])
        # elif self.model_grid.grid_type == 'vertex':
        #    self.dimension_names = ('layer', 'ncpl')
        else:
            raise Exception('Grid type {} not supported.'.format(
                self.model_grid.grid_type))
        self.shape = self.model_grid.shape

        try:
            import dateutil.parser
        except:
            print('python-dateutil is not installed\n' +
                  'try pip install python-dateutil')
            return

        self.start_datetime = self._dt_str(dateutil.parser.parse(
            self.model_time.start_datetime))
        self.logger.warn("start datetime:{0}".format(str(self.start_datetime)))

        proj4_str = self.model_grid.proj4
        if proj4_str is None:
            proj4_str = 'epsg:4326'
            self.log(
                'Warning: model has no coordinate reference system specified. '
                'Using default proj4 string: {}'.format(proj4_str))
        self.proj4_str = proj4_str
        self.grid_units = self.model_grid.units
        self.z_positive = z_positive
        if self.grid_units is None:
            self.grid_units = "undefined"
        assert self.grid_units in ["feet", "meters", "undefined"], \
            "unsupported length units: " + self.grid_units

        self.time_units = self.model_time.time_units

        # this gives us confidence that every NetCdf instance
        # has the same attributes
        self.log("initializing attributes")
        self._initialize_attributes()
        self.log("initializing attributes")

        self.time_values_arg = time_values

        self.log("initializing file")
        self.initialize_file(time_values=self.time_values_arg)
        self.log("initializing file")

    def __add__(self, other):
        new_net = NetCdf.zeros_like(self)
        if np.isscalar(other) or isinstance(other, np.ndarray):
            for vname in self.var_attr_dict.keys():
                new_net.nc.variables[vname][:] = self.nc.variables[vname][:] + \
                                                 other
        elif isinstance(other, NetCdf):
            for vname in self.var_attr_dict.keys():
                new_net.nc.variables[vname][:] = self.nc.variables[vname][:] + \
                                                 other.nc.variables[vname][:]
        else:
            raise Exception("NetCdf.__add__(): unrecognized other:{0}". \
                            format(str(type(other))))
        return new_net

    def __sub__(self, other):
        new_net = NetCdf.zeros_like(self)
        if np.isscalar(other) or isinstance(other, np.ndarray):
            for vname in self.var_attr_dict.keys():
                new_net.nc.variables[vname][:] = self.nc.variables[vname][:] - \
                                                 other
        elif isinstance(other, NetCdf):
            for vname in self.var_attr_dict.keys():
                new_net.nc.variables[vname][:] = self.nc.variables[vname][:] - \
                                                 other.nc.variables[vname][:]
        else:
            raise Exception("NetCdf.__sub__(): unrecognized other:{0}". \
                            format(str(type(other))))
        return new_net

    def __mul__(self, other):
        new_net = NetCdf.zeros_like(self)
        if np.isscalar(other) or isinstance(other, np.ndarray):
            for vname in self.var_attr_dict.keys():
                new_net.nc.variables[vname][:] = self.nc.variables[vname][:] * \
                                                 other
        elif isinstance(other, NetCdf):
            for vname in self.var_attr_dict.keys():
                new_net.nc.variables[vname][:] = self.nc.variables[vname][:] * \
                                                 other.nc.variables[vname][:]
        else:
            raise Exception("NetCdf.__mul__(): unrecognized other:{0}". \
                            format(str(type(other))))
        return new_net

    def __div__(self, other):
        return self.__truediv__(other)

    def __truediv__(self, other):
        new_net = NetCdf.zeros_like(self)
        with np.errstate(invalid="ignore"):
            if np.isscalar(other) or isinstance(other, np.ndarray):
                for vname in self.var_attr_dict.keys():
                    new_net.nc.variables[vname][:] = self.nc.variables[vname][
                                                     :] / \
                                                     other
            elif isinstance(other, NetCdf):
                for vname in self.var_attr_dict.keys():
                    new_net.nc.variables[vname][:] = self.nc.variables[vname][
                                                     :] / \
                                                     other.nc.variables[vname][
                                                     :]
            else:
                raise Exception("NetCdf.__sub__(): unrecognized other:{0}". \
                                format(str(type(other))))
            return new_net

    def append(self, other, suffix="_1"):
        assert isinstance(other, NetCdf) or isinstance(other, dict)
        if isinstance(other, NetCdf):
            for vname in other.var_attr_dict.keys():
                attrs = other.var_attr_dict[vname].copy()
                var = other.nc.variables[vname]
                new_vname = vname

                if vname in self.nc.variables.keys():
                    if vname not in STANDARD_VARS:
                        new_vname = vname + suffix
                        if "long_name" in attrs:
                            attrs["long_name"] += " " + suffix
                    else:
                        continue
                assert new_vname not in self.nc.variables.keys(), \
                    "var already exists:{0} in {1}". \
                        format(new_vname, ",".join(self.nc.variables.keys()))
                attrs["max"] = var[:].max()
                attrs["min"] = var[:].min()
                new_var = self.create_variable(new_vname, attrs,
                                               var.dtype,
                                               dimensions=var.dimensions)
                new_var[:] = var[:]
        else:
            for vname, array in other.items():
                vname_norm = self.normalize_name(vname)
                assert vname_norm in self.nc.variables.keys(), "dict var not in " \
                                                               "self.vars:{0}-->". \
                                                                   format(
                    vname) + \
                                                               ",".join(
                                                                   self.nc.variables.keys())

                new_vname = vname_norm + suffix
                assert new_vname not in self.nc.variables.keys()
                attrs = self.var_attr_dict[vname_norm].copy()
                attrs["max"] = np.nanmax(array)
                attrs["min"] = np.nanmin(array)
                attrs["name"] = new_vname
                attrs["long_name"] = attrs["long_name"] + ' ' + suffix
                var = self.nc.variables[vname_norm]
                # assert var.shape == array.shape,\
                #    "{0} shape ({1}) doesn't make array shape ({2})".\
                #        format(new_vname,str(var.shape),str(array.shape))
                new_var = self.create_variable(new_vname, attrs,
                                               var.dtype,
                                               dimensions=var.dimensions)
                try:
                    new_var[:] = array
                except:
                    new_var[:, 0] = array

        return

    def copy(self, output_filename):
        new_net = NetCdf.zeros_like(self, output_filename=output_filename)
        for vname in self.var_attr_dict.keys():
            new_net.nc.variables[vname][:] = self.nc.variables[vname][:]
        return new_net

    @classmethod
    def zeros_like(cls, other, output_filename=None,
                   verbose=None, logger=None):
        new_net = NetCdf.empty_like(other, output_filename=output_filename,
                                    verbose=verbose, logger=logger)
        # add the vars to the instance
        for vname in other.var_attr_dict.keys():
            if new_net.nc.variables.get(vname) is not None:
                new_net.logger.warn("variable {0} already defined, skipping". \
                                    format(vname))
                continue
            new_net.log("adding variable {0}".format(vname))
            var = other.nc.variables[vname]
            data = var[:]
            try:
                mask = data.mask
                data = np.array(data)
            except:
                mask = None
            new_data = np.zeros_like(data)
            new_data[mask] = FILLVALUE
            new_var = new_net.create_variable(vname,
                                              other.var_attr_dict[vname],
                                              var.dtype,
                                              dimensions=var.dimensions)
            new_var[:] = new_data
            new_net.log("adding variable {0}".format(vname))
        global_attrs = {}
        for attr in other.nc.ncattrs():
            if attr not in new_net.nc.ncattrs():
                global_attrs[attr] = other.nc[attr]
        new_net.add_global_attributes(global_attrs)
        return new_net

    @classmethod
    def empty_like(cls, other, output_filename=None,
                   verbose=None, logger=None):
        if output_filename is None:
            output_filename = str(
                time.mktime(datetime.now().timetuple())) + ".nc"

        while os.path.exists(output_filename):
            print('{}...already exists'.format(output_filename))
            output_filename = str(
                time.mktime(datetime.now().timetuple())) + ".nc"
            print('creating temporary netcdf file...' +
                  '{}'.format(output_filename))

        new_net = cls(output_filename, other.model,
                      time_values=other.time_values_arg, verbose=verbose,
                      logger=logger)
        return new_net

    def difference(self, other, minuend="self", mask_zero_diff=True,
                   onlydiff=True):
        """
        make a new NetCDF instance that is the difference with another
        netcdf file

        Parameters
        ----------
        other : either an str filename of a netcdf file or
            a netCDF4 instance

        minuend : (optional) the order of the difference operation.
            Default is self (e.g. self - other).  Can be "self" or "other"

        mask_zero_diff : bool flag to mask differences that are zero.  If
            True, positions in the difference array that are zero will be set
            to self.fillvalue

        only_diff : bool flag to only add non-zero diffs to output file

        Returns
        -------
        net NetCDF instance

        Notes
        -----
        assumes the current NetCDF instance has been populated.  The
        variable names and dimensions between the two files must match
        exactly. The name of the new .nc file is
        <self.output_filename>.diff.nc.  The masks from both self and
        other are carried through to the new instance

        """

        assert self.nc is not None, "can't call difference() if nc " + \
                                    "hasn't been populated"
        try:
            import netCDF4
        except Exception as e:
            mess = "error import netCDF4: {0}".format(str(e))
            self.logger.warn(mess)
            raise Exception(mess)

        if isinstance(other, str):
            assert os.path.exists(other), "filename 'other' not found:" + \
                                          "{0}".format(other)
            other = netCDF4.Dataset(other, 'r')

        assert isinstance(other, netCDF4.Dataset)

        # check for similar variables
        self_vars = set(self.nc.variables.keys())
        other_vars = set(other.variables)
        diff = self_vars.symmetric_difference(other_vars)
        if len(diff) > 0:
            self.logger.warn("variables are not the same between the two " + \
                             "nc files: " + ','.join(diff))
            return

        # check for similar dimensions
        self_dimens = self.nc.dimensions
        other_dimens = other.dimensions
        for d in self_dimens.keys():
            if d not in other_dimens:
                self.logger.warn("missing dimension in other:{0}".format(d))
                return
            if len(self_dimens[d]) != len(other_dimens[d]):
                self.logger.warn("dimension not consistent: " + \
                                 "{0}:{1}".format(self_dimens[d],
                                                  other_dimens[d]))
                return
        # should be good to go
        time_values = self.nc.variables.get("time")[:]
        new_net = NetCdf(self.output_filename.replace(".nc", ".diff.nc"),
                         self.model, time_values=time_values)
        # add the vars to the instance
        for vname in self_vars:
            if vname not in self.var_attr_dict or \
                    new_net.nc.variables.get(vname) is not None:
                self.logger.warn("skipping variable: {0}".format(vname))
                continue
            self.log("processing variable {0}".format(vname))
            s_var = self.nc.variables[vname]
            o_var = other.variables[vname]
            s_data = s_var[:]
            o_data = o_var[:]
            o_mask, s_mask = None, None

            # keep the masks to apply later
            if isinstance(s_data, np.ma.MaskedArray):
                self.logger.warn("masked array for {0}".format(vname))
                s_mask = s_data.mask
                s_data = np.array(s_data)
                s_data[s_mask] = 0.0
            else:
                np.nan_to_num(s_data)

            if isinstance(o_data, np.ma.MaskedArray):
                o_mask = o_data.mask
                o_data = np.array(o_data)
                o_data[o_mask] = 0.0
            else:
                np.nan_to_num(o_data)

            # difference with self
            if minuend.lower() == "self":
                d_data = s_data - o_data
            elif minuend.lower() == "other":
                d_data = o_data - s_data
            else:
                mess = "unrecognized minuend {0}".format(minuend)
                self.logger.warn(mess)
                raise Exception(mess)

            # check for non-zero diffs
            if onlydiff and d_data.sum() == 0.0:
                self.logger.warn(
                    "var {0} has zero differences, skipping...".format(vname))
                continue

            self.logger.warn(
                "resetting diff attrs max,min:{0},{1}".format(d_data.min(),
                                                              d_data.max()))
            attrs = self.var_attr_dict[vname].copy()
            attrs["max"] = np.nanmax(d_data)
            attrs["min"] = np.nanmin(d_data)
            # reapply masks
            if s_mask is not None:
                self.log("applying self mask")
                s_mask[d_data != 0.0] = False
                d_data[s_mask] = FILLVALUE
                self.log("applying self mask")
            if o_mask is not None:
                self.log("applying other mask")
                o_mask[d_data != 0.0] = False
                d_data[o_mask] = FILLVALUE
                self.log("applying other mask")

            d_data[np.isnan(d_data)] = FILLVALUE
            if mask_zero_diff:
                d_data[np.where(d_data == 0.0)] = FILLVALUE

            var = new_net.create_variable(vname, attrs,
                                          s_var.dtype,
                                          dimensions=s_var.dimensions)

            var[:] = d_data
            self.log("processing variable {0}".format(vname))

    def _dt_str(self, dt):
        """ for datetime to string for year < 1900
        """
        dt_str = '{0:04d}-{1:02d}-{2:02d}T{3:02d}:{4:02d}:{5:02}Z'.format(
            dt.year, dt.month, dt.day, dt.hour, dt.minute, dt.second)
        return dt_str

    def write(self):
        """write the nc object to disk"""
        self.log("writing nc file")
        assert self.nc is not None, \
            "netcdf.write() error: nc file not initialized"

        # write any new attributes that have been set since
        # initializing the file
        for k, v in self.global_attributes.items():
            try:
                if self.nc.attributes.get(k) is not None:
                    self.nc.setncattr(k, v)
            except Exception:
                self.logger.warn(
                    'error setting global attribute {0}'.format(k))

        self.nc.sync()
        self.nc.close()
        self.log("writing nc file")

    def _initialize_attributes(self):
        """private method to initial the attributes
           of the NetCdf instance
        """
        assert "nc" not in self.__dict__.keys(), \
            "NetCdf._initialize_attributes() error: nc attribute already set"

        self.nc_epsg_str = 'epsg:4326'
        self.nc_crs_longname = "http://www.opengis.net/def/crs/EPSG/0/4326"
        self.nc_semi_major = float(6378137.0)
        self.nc_inverse_flat = float(298.257223563)

        self.global_attributes = {}
        self.global_attributes["namefile"] = self.model.namefile
        self.global_attributes["model_ws"] = self.model.model_ws
        self.global_attributes["exe_name"] = self.model.exe_name
        self.global_attributes["modflow_version"] = self.model.version

        self.global_attributes["create_hostname"] = socket.gethostname()
        self.global_attributes["create_platform"] = platform.system()
        self.global_attributes["create_directory"] = os.getcwd()

        htol, rtol = -999, -999
        try:
            htol, rtol = self.model.solver_tols()
        except Exception as e:
            self.logger.warn("unable to get solver tolerances:" + \
                             "{0}".format(str(e)))
        self.global_attributes["solver_head_tolerance"] = htol
        self.global_attributes["solver_flux_tolerance"] = rtol
        spatial_attribs = {"xll": self.model_grid.xoffset,
                           "yll": self.model_grid.yoffset,
                           "rotation": self.model_grid.angrot,
                           "proj4_str": self.model_grid.proj4}
        for n, v in spatial_attribs.items():
            self.global_attributes["flopy_sr_" + n] = v
        self.global_attributes["start_datetime"] = \
            self.model_time.start_datetime

        self.fillvalue = FILLVALUE

        # initialize attributes
        self.grid_crs = None
        self.zs = None
        self.ys = None
        self.xs = None
        self.nc = None

    def initialize_geometry(self):
        """ initialize the geometric information
            needed for the netcdf file
        """
        try:
<<<<<<< HEAD
            from pyproj import Proj, transform
        except Exception as e:
            raise Exception("NetCdf error importing pyproj module:\n" + str(e))
=======
            import pyproj
        except ImportError as e:
            raise ImportError(
                "NetCdf error importing pyproj module:\n" + str(e))
        from distutils.version import LooseVersion

        # Check if using newer pyproj version conventions
        pyproj220 = LooseVersion(pyproj.__version__) >= LooseVersion('2.2.0')
>>>>>>> f539d072

        proj4_str = self.proj4_str
        print('initialize_geometry::proj4_str = {}'.format(proj4_str))

        self.log("building grid crs using proj4 string: {}".format(proj4_str))
<<<<<<< HEAD
        try:
            self.grid_crs = Proj(proj4_str, preserve_units=True, errcheck=True)

        except Exception as e:
            self.log("error building grid crs:\n{0}".format(str(e)))
            raise Exception("error building grid crs:\n{0}".format(str(e)))

        print('initialize_geometry::self.grid_crs = {}'.format(self.grid_crs))

        self.log("building grid crs using proj4 string: {}".format(proj4_str))

=======
        if pyproj220:
            self.grid_crs = pyproj.CRS(proj4_str)
        else:
            self.grid_crs = pyproj.Proj(proj4_str, preserve_units=True)

        print('initialize_geometry::self.grid_crs = {}'.format(self.grid_crs))

>>>>>>> f539d072
        vmin, vmax = self.model_grid.botm.min(), \
                     self.model_grid.top.max()
        if self.z_positive == 'down':
            vmin, vmax = vmax, vmin
        else:
            self.zs = self.model_grid.xyzcellcenters[2].copy()

        ys = self.model_grid.xyzcellcenters[1].copy()
        xs = self.model_grid.xyzcellcenters[0].copy()

        # Transform to a known CRS
<<<<<<< HEAD
        nc_crs = Proj(self.nc_epsg_str)
        print('initialize_geometry::nc_crs = {}'.format(nc_crs))

        self.log("projecting grid cell center arrays " + \
                 "from {} to {}".format(str(self.grid_crs.srs),
                                        str(nc_crs.srs)))
        try:
            self.xs, self.ys = transform(self.grid_crs, nc_crs, xs, ys)
        except Exception as e:
            self.log("error projecting:\n{0}".format(str(e)))
            raise Exception("error projecting:\n{0}".format(str(e)))

        self.log("projecting grid cell center arrays " + \
                 "from {0} to {1}".format(str(self.grid_crs),
                                          str(nc_crs)))
=======
        if pyproj220:
            nc_crs = pyproj.CRS(self.nc_epsg_str)
            self.transformer = pyproj.Transformer.from_crs(
                self.grid_crs, nc_crs, always_xy=True)
        else:
            nc_crs = pyproj.Proj(self.nc_epsg_str)
            self.transformer = None

        print('initialize_geometry::nc_crs = {}'.format(nc_crs))

        if pyproj220:
            print('transforming coordinates using = {}'
                  .format(self.transformer))

        self.log("projecting grid cell center arrays")
        if pyproj220:
            self.xs, self.ys = self.transformer.transform(xs, ys)
        else:
            self.xs, self.ys = pyproj.transform(self.grid_crs, nc_crs, xs, ys)
>>>>>>> f539d072

        # get transformed bounds and record to check against ScienceBase later
        xmin, xmax, ymin, ymax = self.model_grid.extent
        bbox = np.array([[xmin, ymin],
                         [xmin, ymax],
                         [xmax, ymax],
                         [xmax, ymin]])
<<<<<<< HEAD
        x, y = transform(self.grid_crs, nc_crs, *bbox.transpose())
        self.bounds = x.min(), y.min(), x.max(), y.max()
        self.vbounds = vmin, vmax
        pass
=======
        if pyproj220:
            x, y = self.transformer.transform(*bbox.transpose())
        else:
            x, y = pyproj.transform(self.grid_crs, nc_crs, *bbox.transpose())
        self.bounds = x.min(), y.min(), x.max(), y.max()
        self.vbounds = vmin, vmax
>>>>>>> f539d072

    def initialize_file(self, time_values=None):
        """
        initialize the netcdf instance, including global attributes,
        dimensions, and grid information

        Parameters
        ----------

            time_values : list of times to use as time dimension
                entries.  If none, then use the times in
                self.model.dis.perlen and self.start_datetime

        """
        if self.nc is not None:
            raise Exception("nc file already initialized")

        if self.grid_crs is None:
            self.log("initializing geometry")
            self.initialize_geometry()
            self.log("initializing geometry")
        try:
            import netCDF4
        except Exception as e:
<<<<<<< HEAD
             self.logger.warn("error importing netCDF module")
             msg = "NetCdf error importing netCDF4 module:\n" + str(e)
             raise Exception(msg)
=======
            self.logger.warn("error importing netCDF module")
            msg = "NetCdf error importing netCDF4 module:\n" + str(e)
            raise Exception(msg)
>>>>>>> f539d072

        # open the file for writing
        try:
            self.nc = netCDF4.Dataset(self.output_filename, "w")
        except Exception as e:
            msg = "error creating netcdf dataset:\n{}".format(str(e))
            raise Exception(msg)

        # write some attributes
        self.log("setting standard attributes")

        self.nc.setncattr("Conventions", "CF-1.6, ACDD-1.3, flopy {}".format(
            flopy.__version__))
        self.nc.setncattr("date_created",
                          datetime.utcnow().strftime("%Y-%m-%dT%H:%M:00Z"))
        self.nc.setncattr("geospatial_vertical_positive",
                          "{}".format(self.z_positive))
        min_vertical = np.min(self.zs)
        max_vertical = np.max(self.zs)
        self.nc.setncattr("geospatial_vertical_min", min_vertical)
        self.nc.setncattr("geospatial_vertical_max", max_vertical)
        self.nc.setncattr("geospatial_vertical_resolution", "variable")
        self.nc.setncattr("featureType", "Grid")
        for k, v in self.global_attributes.items():
            try:
                self.nc.setncattr(k, v)
            except:
                self.logger.warn(
                    "error setting global attribute {0}".format(k))
        self.global_attributes = {}
        self.log("setting standard attributes")

        # spatial dimensions
        self.log("creating dimensions")
        # time
        if time_values is None:
            time_values = np.cumsum(self.model_time.perlen)
        self.nc.createDimension("time", len(time_values))
        for name, length in zip(self.dimension_names, self.shape):
            self.nc.createDimension(name, length)
        self.log("creating dimensions")

        self.log("setting CRS info")
        # Metadata variables
        crs = self.nc.createVariable("crs", "i4")
        crs.long_name = self.nc_crs_longname
        crs.epsg_code = self.nc_epsg_str
        crs.semi_major_axis = self.nc_semi_major
        crs.inverse_flattening = self.nc_inverse_flat
        self.log("setting CRS info")

        attribs = {"units": "{} since {}".format(self.time_units,
                                                 self.start_datetime),
                   "standard_name": "time",
                   "long_name": NC_LONG_NAMES.get("time", "time"),
                   "calendar": "gregorian",
                   "_CoordinateAxisType": "Time"}
        time = self.create_variable("time", attribs, precision_str="f8",
                                    dimensions=("time",))
        self.logger.warn("time_values:{0}".format(str(time_values)))
        time[:] = np.asarray(time_values)

        # Elevation
        attribs = {"units": self.model_grid.units,
                   "standard_name": "elevation",
                   "long_name": NC_LONG_NAMES.get("elevation", "elevation"),
                   "axis": "Z",
                   "valid_min": min_vertical, "valid_max": max_vertical,
                   "positive": self.z_positive}
        elev = self.create_variable("elevation", attribs, precision_str="f8",
                                    dimensions=self.dimension_names)
        elev[:] = self.zs

        # Longitude
        attribs = {"units": "degrees_east", "standard_name": "longitude",
                   "long_name": NC_LONG_NAMES.get("longitude", "longitude"),
                   "axis": "X",
                   "_CoordinateAxisType": "Lon"}
        lon = self.create_variable("longitude", attribs, precision_str="f8",
                                   dimensions=self.dimension_names[1:])
        lon[:] = self.xs
        self.log("creating longitude var")

        # Latitude
        self.log("creating latitude var")
        attribs = {"units": "degrees_north", "standard_name": "latitude",
                   "long_name": NC_LONG_NAMES.get("latitude", "latitude"),
                   "axis": "Y",
                   "_CoordinateAxisType": "Lat"}
        lat = self.create_variable("latitude", attribs, precision_str="f8",
                                   dimensions=self.dimension_names[1:])
        lat[:] = self.ys

        # x
        self.log("creating x var")
        attribs = {"units": self.model_grid.units,
                   "standard_name": "projection_x_coordinate",
                   "long_name": NC_LONG_NAMES.get("x",
                                                  "x coordinate of projection"),
                   "axis": "X"}
        x = self.create_variable("x_proj", attribs, precision_str="f8",
                                 dimensions=self.dimension_names[1:])
        x[:] = self.model_grid.xyzcellcenters[0]

        # y
        self.log("creating y var")
        attribs = {"units": self.model_grid.units,
                   "standard_name": "projection_y_coordinate",
                   "long_name": NC_LONG_NAMES.get("y",
                                                  "y coordinate of projection"),
                   "axis": "Y"}
        y = self.create_variable("y_proj", attribs, precision_str="f8",
                                 dimensions=self.dimension_names[1:])
        y[:] = self.model_grid.xyzcellcenters[1]

        # grid mapping variable
        crs = flopy.utils.reference.crs(prj=self.model_grid.prj,
                                        epsg=self.model_grid.epsg)
        attribs = crs.grid_mapping_attribs
        if attribs is not None:
            self.log("creating grid mapping variable")
            self.create_variable(attribs['grid_mapping_name'], attribs,
                                 precision_str="f8")

        # layer
        self.log("creating layer var")
        attribs = {"units": "", "standard_name": "layer",
                   "long_name": NC_LONG_NAMES.get("layer", "layer"),
                   "positive": "down", "axis": "Z"}
        lay = self.create_variable("layer", attribs, dimensions=("layer",))
        lay[:] = np.arange(0, self.shape[0])
        self.log("creating layer var")

        if self.model_grid.grid_type == 'structured':
            # delc
            attribs = {"units": self.model_grid.units.strip('s'),
                       "long_name": NC_LONG_NAMES.get("delc",
                                                      "Model grid cell spacing along a column"),
                       }
            delc = self.create_variable('delc', attribs, dimensions=('y',))
            delc[:] = self.model_grid.delc[::-1]
            if self.model_grid.angrot != 0:
                delc.comments = "This is the row spacing that applied to the UNROTATED grid. " + \
                                "This grid HAS been rotated before being saved to NetCDF. " + \
                                "To compute the unrotated grid, use the origin point and this array."

            # delr
            attribs = {"units": self.model_grid.units.strip('s'),
                       "long_name": NC_LONG_NAMES.get("delr",
                                                      "Model grid cell spacing along a row"),
                       }
            delr = self.create_variable('delr', attribs, dimensions=('x',))
            delr[:] = self.model_grid.delr[::-1]
            if self.model_grid.angrot != 0:
                delr.comments = "This is the col spacing that applied to the UNROTATED grid. " + \
                                "This grid HAS been rotated before being saved to NetCDF. " + \
                                "To compute the unrotated grid, use the origin point and this array."
        # else:
        # vertices
        # attribs = {"units": self.model_grid.lenuni.strip('s'),
        #           "long_name": NC_LONG_NAMES.get("vertices",
        #                                          "List of vertices used in the model by cell"),
        #           }
        # vertices = self.create_variable('vertices', attribs, dimensions=('ncpl',))
        # vertices[:] = self.model_grid.vertices

        # Workaround for CF/CDM.
        # http://www.unidata.ucar.edu/software/thredds/current/netcdf-java/
        # reference/StandardCoordinateTransforms.html
        # "explicit_field"
        exp = self.nc.createVariable('VerticalTransform', 'S1')
        exp.transform_name = "explicit_field"
        exp.existingDataField = "elevation"
        exp._CoordinateTransformType = "vertical"
        exp._CoordinateAxes = "layer"
        return

    def initialize_group(self, group="timeseries", dimensions=("time",),
                         attributes=None, dimension_data=None):
        """
        Method to initialize a new group within a netcdf file. This group
        can have independent dimensions from the global dimensions

        Parameters:
        ----------
        name : str
            name of the netcdf group
        dimensions : tuple
            data dimension names for group
        dimension_shape : tuple
            tuple of data dimension lengths
        attributes : dict
            nested dictionary of {dimension : {attributes}} for each netcdf
            group dimension
        dimension_data : dict
            dictionary of {dimension : [data]} for each netcdf group dimension

        """
        if attributes is None:
            attributes = {}

        if dimension_data is None:
            dimension_data = {}

        if self.nc is None:
            self.initialize_file()

        if group in self.nc.groups:
            raise AttributeError("{} group already initialized".format(group))

        self.log("creating netcdf group {}".format(group))
        self.nc.createGroup(group)
        self.log("{} group created".format(group))

        self.log("creating {} group dimensions".format(group))
        for ix, dim in enumerate(dimensions):
            if dim == "time":
                if "time" not in dimension_data:
                    time_values = np.cumsum(self.model_time.perlen)
                else:
                    time_values = dimension_data["time"]

                self.nc.groups[group].createDimension(dim,
                                                      len(time_values))

            else:
                if dim not in dimension_data:
                    raise AssertionError("{} information must be supplied "
                                         "to dimension data".format(dim))
                else:

                    self.nc.groups[group].createDimension(
                        dim,
                        len(dimension_data[dim]))

        self.log("created {} group dimensions".format(group))

        dim_names = tuple([i for i in dimensions if i != "time"])
        for dim in dimensions:
            if dim.lower() == "time":
                if "time" not in attributes:
<<<<<<< HEAD
                    attribs = {"units": "{} since {}".format(self.time_units,
                                                         self.start_datetime),
=======
                    unit_value = "{} since {}".format(self.time_units,
                                                      self.start_datetime)
                    attribs = {"units": unit_value,
>>>>>>> f539d072
                               "standard_name": "time",
                               "long_name": NC_LONG_NAMES.get("time", "time"),
                               "calendar": "gregorian",
                               "Axis": "Y",
                               "_CoordinateAxisType": "Time"}
                else:
                    attribs = attributes["time"]

                time = self.create_group_variable(group, "time", attribs,
                                                  precision_str="f8",
                                                  dimensions=("time",))

                time[:] = np.asarray(time_values)

            elif dim.lower() == "zone":
                if 'zone' not in attributes:
                    attribs = {"units": "N/A",
                               "standard_name": "zone",
                               "long_name": "zonebudget zone",
                               "Axis": "X",
                               "_CoordinateAxisType": "Zone"}

                else:
                    attribs = attributes['zone']

                zone = self.create_group_variable(group, "zone", attribs,
                                                  precision_str="i4",
                                                  dimensions=('zone',))
                zone[:] = np.asarray(dimension_data['zone'])

            else:
                attribs = attributes[dim]
                var = self.create_group_variable(group, dim, attribs,
                                                 precision_str="f8",
                                                 dimensions=dim_names)
                var[:] = np.asarray(dimension_data[dim])

    @staticmethod
    def normalize_name(name):
        return name.replace('.', '_').replace(' ', '_').replace('-', '_')

    def create_group_variable(self, group, name, attributes, precision_str,
                              dimensions=("time",)):
        """
        Create a new group variable in the netcdf object

        Parameters
        ----------
        name : str
            the name of the variable
        attributes : dict
            attributes to add to the new variable
        precision_str : str
            netcdf-compliant string. e.g. f4
        dimensions : tuple
            which dimensions the variable applies to
            default : ("time","layer","x","y")
        group : str
            which netcdf group the variable goes in
            default : None which creates the variable in root

        Returns
        -------
        nc variable

        Raises
        ------
        AssertionError if precision_str not right
        AssertionError if variable name already in netcdf object
        AssertionError if one of more dimensions do not exist

        """
        name = self.normalize_name(name)

        if name in STANDARD_VARS and \
                name in self.nc.groups[group].variables.keys():
            return

        if name in self.nc.groups[group].variables.keys():
            if self.forgive:
                self.logger.warn(
                    "skipping duplicate {} group variable: {}".format(group,
                                                                      name))
                return
            else:
                raise Exception("duplicate {} group variable name: {}"
                                .format(group, name))

        self.log("creating group {} variable: {}".format(group, name))

        if precision_str not in PRECISION_STRS:
            raise AssertionError("netcdf.create_variable() error: precision "
                                 "string {} not in {}".format(precision_str,
                                                              PRECISION_STRS))

        if group not in self.nc.groups:
            raise AssertionError("netcdf group `{}` must be created before "
                                 "variables can be added to it".format(group))

        self.var_attr_dict["{}/{}".format(group, name)] = attributes

        var = self.nc.groups[group].createVariable(name, precision_str,
                                                   dimensions,
                                                   fill_value=self.fillvalue,
                                                   zlib=True)

        for k, v in attributes.items():
            try:
                var.setncattr(k, v)
            except:
                self.logger.warn("error setting attribute" + \
                                 "{} for group {} variable {}".format(k,
                                                                      group,
                                                                      name))
        self.log("creating group {} variable: {}".format(group, name))

        return var

    def create_variable(self, name, attributes, precision_str='f4',
                        dimensions=("time", "layer"), group=None):
        """
        Create a new variable in the netcdf object

        Parameters
        ----------
        name : str
            the name of the variable
        attributes : dict
            attributes to add to the new variable
        precision_str : str
            netcdf-compliant string. e.g. f4
        dimensions : tuple
            which dimensions the variable applies to
            default : ("time","layer","x","y")
        group : str
            which netcdf group the variable goes in
            default : None which creates the variable in root

        Returns
        -------
        nc variable

        Raises
        ------
        AssertionError if precision_str not right
        AssertionError if variable name already in netcdf object
        AssertionError if one of more dimensions do not exist

        """
        # Normalize variable name
        name = self.normalize_name(name)
        # if this is a core var like a dimension...
        # long_name = attributes.pop("long_name",name)
        if name in STANDARD_VARS and name in self.nc.variables.keys():
            return
        if name not in self.var_attr_dict.keys() and \
                name in self.nc.variables.keys():
            if self.forgive:
                self.logger.warn(
                    "skipping duplicate variable: {0}".format(name))
                return
            else:
                raise Exception("duplicate variable name: {0}".format(name))
        if name in self.nc.variables.keys():
            raise Exception("duplicate variable name: {0}".format(name))

        self.log("creating variable: " + str(name))
        assert precision_str in PRECISION_STRS, \
            "netcdf.create_variable() error: precision string {0} not in {1}". \
                format(precision_str, PRECISION_STRS)

        if self.nc is None:
            self.initialize_file()

        # check that the requested dimension exists and
        # build up the chuck sizes
        # chunks = []
        # for dimension in dimensions:
        #    assert self.nc.dimensions.get(dimension) is not None, \
        #        "netcdf.create_variable() dimension not found:" + dimension
        #    chunk = self.chunks[dimension]
        #    assert chunk is not None, \
        #        "netcdf.create_variable() chunk size of {0} is None in self.chunks". \
        #            format(dimension)
        #    chunks.append(chunk)

        self.var_attr_dict[name] = attributes

        var = self.nc.createVariable(name, precision_str, dimensions,
                                     fill_value=self.fillvalue, zlib=True)  # ,
        # chunksizes=tuple(chunks))
        for k, v in attributes.items():
            try:
                var.setncattr(k, v)
            except:
                self.logger.warn("error setting attribute" + \
                                 "{0} for variable {1}".format(k, name))
        self.log("creating variable: " + str(name))
        return var

    def add_global_attributes(self, attr_dict):
        """ add global attribute to an initialized file

        Parameters
        ----------
        attr_dict : dict(attribute name, attribute value)

        Returns
        -------
        None

        Raises
        ------
        Exception of self.nc is None (initialize_file()
        has not been called)

        """
        if self.nc is None:
            # self.initialize_file()
            mess = "NetCDF.add_global_attributes() should only " + \
                   "be called after the file has been initialized"
            self.logger.warn(mess)
            raise Exception(mess)

        self.log("setting global attributes")
        self.nc.setncatts(attr_dict)
        self.log("setting global attributes")

    def add_sciencebase_metadata(self, id, check=True):
        """Add metadata from ScienceBase using the
        flopy.export.metadata.acdd class.

        Returns
        -------
        metadata : flopy.export.metadata.acdd object
        """
        md = acdd(id, model=self.model)
        if md.sb is not None:
            if check:
                self._check_vs_sciencebase(md)
            # get set of public attributes
            attr = {n for n in dir(md) if '_' not in n[0]}
            # skip some convenience attributes
            skip = {'bounds', 'creator', 'sb', 'xmlroot', 'time_coverage',
                    'get_sciencebase_xml_metadata',
                    'get_sciencebase_metadata'}
            towrite = sorted(list(attr.difference(skip)))
            for k in towrite:
                v = md.__getattribute__(k)
                if v is not None:
                    # convert everything to strings
                    if not isinstance(v, str):
                        if isinstance(v, list):
                            v = ','.join(v)
                        else:
                            v = str(v)
                    self.global_attributes[k] = v
                    self.nc.setncattr(k, v)
            self.write()
            return md

    def _check_vs_sciencebase(self, md):
        """Check that model bounds read from flopy are consistent with those in ScienceBase."""
        xmin, ymin, xmax, ymax = self.bounds
        tol = 1e-5
        assert md.geospatial_lon_min - xmin < tol
        assert md.geospatial_lon_max - xmax < tol
        assert md.geospatial_lat_min - ymin < tol
        assert md.geospatial_lat_max - ymax < tol
        assert md.geospatial_vertical_min - self.vbounds[0] < tol
        assert md.geospatial_vertical_max - self.vbounds[1] < tol

    def get_longnames_from_docstrings(self, outfile='longnames.json'):
        """
        This is experimental.

        Scrape Flopy module docstrings and return docstrings for parameters
        included in the list of variables added to NetCdf object. Create
        a dictionary of longnames keyed by the NetCdf variable names; make each
        longname from the first sentence of the docstring for that parameter.

        One major limitation is that variables from mflists often aren't described
        in the docstrings.
        """
<<<<<<< HEAD
        try:
            from numpydoc.docscrape import NumpyDocString
        except Exception as e:
            msg = 'NetCdf error importing numpydoc module:\n' + str(e)
            raise Exception(msg)
=======
>>>>>>> f539d072

        def startstop(ds):
            """Get just the Parameters section of the docstring."""
            start, stop = 0, -1
            for i, l in enumerate(ds):
                if 'Parameters' in l and '----' in ds[i + 1]:
                    start = i + 2
                if l.strip() in ['Attributes', 'Methods', 'Returns', 'Notes']:
                    stop = i - 1
                    break
                if i >= start and '----' in l:
                    stop = i - 2
                    break
            return start, stop

        def get_entries(ds):
            """Parse docstring entries into dictionary."""
            stuff = {}
            k = None
            for line in ds:
                if len(line) >= 5 and line[:4] == ' ' * 4 \
                        and line[4] != ' ' and ':' in line:
                    k = line.split(':')[0].strip()
                    stuff[k] = ''
                # lines with parameter descriptions
                elif k is not None and len(line) > 10:  # avoid orphans
                    stuff[k] += line.strip() + ' '
            return stuff

        # get a list of the flopy classes
        # packages = inspect.getmembers(flopy.modflow, inspect.isclass)
        packages = [(pp.name[0], pp) for pp in self.model.packagelist]
        # get a list of the NetCDF variables
        attr = [v.split('_')[-1] for v in self.nc.variables]

        # parse docstrings to get long names
        longnames = {}
        for pkg in packages:
            # parse the docstring
            obj = pkg[-1]
            ds = obj.__doc__.split('\n')
            start, stop = startstop(ds)
            txt = ds[start:stop]
            if stop - start > 0:
                params = get_entries(txt)
                for k, v in params.items():
                    if k in attr:
                        longnames[k] = v.split('. ')[0]

        # add in any variables that weren't found
        for var in attr:
            if var not in longnames.keys():
                longnames[var] = ''
        with open(outfile, 'w') as output:
            json.dump(longnames, output, sort_keys=True, indent=2)
        return longnames<|MERGE_RESOLUTION|>--- conflicted
+++ resolved
@@ -1,7 +1,3 @@
-<<<<<<< HEAD
-from __future__ import print_function, division
-=======
->>>>>>> f539d072
 import os
 import platform
 import socket
@@ -627,11 +623,6 @@
             needed for the netcdf file
         """
         try:
-<<<<<<< HEAD
-            from pyproj import Proj, transform
-        except Exception as e:
-            raise Exception("NetCdf error importing pyproj module:\n" + str(e))
-=======
             import pyproj
         except ImportError as e:
             raise ImportError(
@@ -640,25 +631,12 @@
 
         # Check if using newer pyproj version conventions
         pyproj220 = LooseVersion(pyproj.__version__) >= LooseVersion('2.2.0')
->>>>>>> f539d072
 
         proj4_str = self.proj4_str
         print('initialize_geometry::proj4_str = {}'.format(proj4_str))
 
         self.log("building grid crs using proj4 string: {}".format(proj4_str))
-<<<<<<< HEAD
-        try:
-            self.grid_crs = Proj(proj4_str, preserve_units=True, errcheck=True)
-
-        except Exception as e:
-            self.log("error building grid crs:\n{0}".format(str(e)))
-            raise Exception("error building grid crs:\n{0}".format(str(e)))
-
-        print('initialize_geometry::self.grid_crs = {}'.format(self.grid_crs))
-
-        self.log("building grid crs using proj4 string: {}".format(proj4_str))
-
-=======
+
         if pyproj220:
             self.grid_crs = pyproj.CRS(proj4_str)
         else:
@@ -666,7 +644,6 @@
 
         print('initialize_geometry::self.grid_crs = {}'.format(self.grid_crs))
 
->>>>>>> f539d072
         vmin, vmax = self.model_grid.botm.min(), \
                      self.model_grid.top.max()
         if self.z_positive == 'down':
@@ -678,23 +655,7 @@
         xs = self.model_grid.xyzcellcenters[0].copy()
 
         # Transform to a known CRS
-<<<<<<< HEAD
-        nc_crs = Proj(self.nc_epsg_str)
-        print('initialize_geometry::nc_crs = {}'.format(nc_crs))
-
-        self.log("projecting grid cell center arrays " + \
-                 "from {} to {}".format(str(self.grid_crs.srs),
-                                        str(nc_crs.srs)))
-        try:
-            self.xs, self.ys = transform(self.grid_crs, nc_crs, xs, ys)
-        except Exception as e:
-            self.log("error projecting:\n{0}".format(str(e)))
-            raise Exception("error projecting:\n{0}".format(str(e)))
-
-        self.log("projecting grid cell center arrays " + \
-                 "from {0} to {1}".format(str(self.grid_crs),
-                                          str(nc_crs)))
-=======
+
         if pyproj220:
             nc_crs = pyproj.CRS(self.nc_epsg_str)
             self.transformer = pyproj.Transformer.from_crs(
@@ -714,7 +675,6 @@
             self.xs, self.ys = self.transformer.transform(xs, ys)
         else:
             self.xs, self.ys = pyproj.transform(self.grid_crs, nc_crs, xs, ys)
->>>>>>> f539d072
 
         # get transformed bounds and record to check against ScienceBase later
         xmin, xmax, ymin, ymax = self.model_grid.extent
@@ -722,19 +682,13 @@
                          [xmin, ymax],
                          [xmax, ymax],
                          [xmax, ymin]])
-<<<<<<< HEAD
-        x, y = transform(self.grid_crs, nc_crs, *bbox.transpose())
-        self.bounds = x.min(), y.min(), x.max(), y.max()
-        self.vbounds = vmin, vmax
-        pass
-=======
+
         if pyproj220:
             x, y = self.transformer.transform(*bbox.transpose())
         else:
             x, y = pyproj.transform(self.grid_crs, nc_crs, *bbox.transpose())
         self.bounds = x.min(), y.min(), x.max(), y.max()
         self.vbounds = vmin, vmax
->>>>>>> f539d072
 
     def initialize_file(self, time_values=None):
         """
@@ -759,15 +713,9 @@
         try:
             import netCDF4
         except Exception as e:
-<<<<<<< HEAD
-             self.logger.warn("error importing netCDF module")
-             msg = "NetCdf error importing netCDF4 module:\n" + str(e)
-             raise Exception(msg)
-=======
             self.logger.warn("error importing netCDF module")
             msg = "NetCdf error importing netCDF4 module:\n" + str(e)
             raise Exception(msg)
->>>>>>> f539d072
 
         # open the file for writing
         try:
@@ -1009,14 +957,9 @@
         for dim in dimensions:
             if dim.lower() == "time":
                 if "time" not in attributes:
-<<<<<<< HEAD
-                    attribs = {"units": "{} since {}".format(self.time_units,
-                                                         self.start_datetime),
-=======
                     unit_value = "{} since {}".format(self.time_units,
                                                       self.start_datetime)
                     attribs = {"units": unit_value,
->>>>>>> f539d072
                                "standard_name": "time",
                                "long_name": NC_LONG_NAMES.get("time", "time"),
                                "calendar": "gregorian",
@@ -1301,14 +1244,6 @@
         One major limitation is that variables from mflists often aren't described
         in the docstrings.
         """
-<<<<<<< HEAD
-        try:
-            from numpydoc.docscrape import NumpyDocString
-        except Exception as e:
-            msg = 'NetCdf error importing numpydoc module:\n' + str(e)
-            raise Exception(msg)
-=======
->>>>>>> f539d072
 
         def startstop(ds):
             """Get just the Parameters section of the docstring."""
