from __future__ import print_function
import json
import os
import numpy as np
from ..utils import HeadFile, CellBudgetFile, UcnFile, FormattedHeadFile, \
    ZBNetOutput
from ..mbase import BaseModel, ModelInterface
from ..pakbase import PackageInterface
from ..datbase import DataType, DataInterface, DataListInterface
from . import NetCdf, netcdf
from . import shapefile_utils
from . import vtk


NC_PRECISION_TYPE = {np.float64: "f8", np.float32: "f4", np.int: "i4",
                     np.int64: "i4", np.int32: "i4"}

path = os.path.split(netcdf.__file__)[0]
with open(path + '/longnames.json') as f:
    NC_LONG_NAMES = json.load(f)
with open(path + '/unitsformat.json') as f:
    NC_UNITS_FORMAT = json.load(f)


def ensemble_helper(inputs_filename, outputs_filename, models, add_reals=True,
                    **kwargs):
    """
    Helper to export an ensemble of model instances.  Assumes
    all models have same dis and reference information, only difference is
    properties and boundary conditions.  Assumes model.nam.split('_')[-1] is
    the realization suffix to use in the netcdf variable names
    """
    f_in, f_out = None, None
    for m in models[1:]:
        assert m.get_nrow_ncol_nlay_nper() == models[
            0].get_nrow_ncol_nlay_nper()
    if inputs_filename is not None:
        f_in = models[0].export(inputs_filename, **kwargs)
        vdict = {}
        vdicts = [models[0].export(vdict, **kwargs)]
        i = 1
        for m in models[1:]:
            suffix = m.name.split('.')[0].split('_')[-1]
            vdict = {}
            m.export(vdict, **kwargs)
            vdicts.append(vdict)
            if add_reals:
                f_in.append(vdict, suffix=suffix)
            i += 1
        mean, stdev = {}, {}
        for vname in vdict.keys():
            alist = []
            for vd in vdicts:
                alist.append(vd[vname])
            alist = np.array(alist)
            mean[vname] = alist.mean(axis=0)
            stdev[vname] = alist.std(axis=0)
            mean[vname][vdict[vname] == netcdf.FILLVALUE] = netcdf.FILLVALUE
            stdev[vname][vdict[vname] == netcdf.FILLVALUE] = netcdf.FILLVALUE
            mean[vname][np.isnan(vdict[vname])] = netcdf.FILLVALUE
            stdev[vname][np.isnan(vdict[vname])] = netcdf.FILLVALUE

        if i >= 2:
            if not add_reals:
                f_in.write()
                f_in = NetCdf.empty_like(mean, output_filename=inputs_filename)
                f_in.append(mean, suffix="**mean**")
                f_in.append(stdev, suffix="**stdev**")
            else:
                f_in.append(mean, suffix="**mean**")
                f_in.append(stdev, suffix="**stdev**")
        f_in.add_global_attributes({"namefile": ''})

    if outputs_filename is not None:
        f_out = output_helper(outputs_filename, models[0],
                              models[0].load_results(as_dict=True), **kwargs)
        vdict = {}
        vdicts = [output_helper(vdict, models[0], models[0]. \
                                load_results(as_dict=True), **kwargs)]
        i = 1
        for m in models[1:]:
            suffix = m.name.split('.')[0].split('_')[-1]
            oudic = m.load_results(as_dict=True)
            vdict = {}
            output_helper(vdict, m, oudic, **kwargs)
            vdicts.append(vdict)
            if add_reals:
                f_out.append(vdict, suffix=suffix)
            i += 1

        mean, stdev = {}, {}
        for vname in vdict.keys():
            alist = []
            for vd in vdicts:
                alist.append(vd[vname])
            alist = np.array(alist)
            mean[vname] = alist.mean(axis=0)
            stdev[vname] = alist.std(axis=0)
            mean[vname][np.isnan(vdict[vname])] = netcdf.FILLVALUE
            stdev[vname][np.isnan(vdict[vname])] = netcdf.FILLVALUE
            mean[vname][vdict[vname] == netcdf.FILLVALUE] = netcdf.FILLVALUE
            stdev[vname][vdict[vname] == netcdf.FILLVALUE] = netcdf.FILLVALUE
        if i >= 2:
            if not add_reals:
                f_out.write()
                f_out = NetCdf.empty_like(mean,
                                          output_filename=outputs_filename)
                f_out.append(mean, suffix="**mean**")
                f_out.append(stdev, suffix="**stdev**")

            else:
                f_out.append(mean, suffix="**mean**")
                f_out.append(stdev, suffix="**stdev**")
        f_out.add_global_attributes({"namefile": ''})
    return f_in, f_out


def _add_output_nc_variable(f, times, shape3d, out_obj, var_name, logger=None,
                            text='', mask_vals=(), mask_array3d=None):
    if logger:
        logger.log("creating array for {0}".format(
            var_name))

    array = np.zeros((len(times), shape3d[0], shape3d[1], shape3d[2]),
                     dtype=np.float32)
    array[:] = np.NaN

    if isinstance(out_obj, ZBNetOutput):
        a = np.asarray(out_obj.zone_array, dtype=np.float32)
        if mask_array3d is not None:
            a[mask_array3d] = np.NaN
        for i, _ in enumerate(times):
            array[i, :, :, :] = a

    else:
        for i, t in enumerate(times):
            if t in out_obj.recordarray["totim"]:
                try:
                    if text:
                        a = out_obj.get_data(totim=t, full3D=True, text=text)
                        if isinstance(a, list):
                            a = a[0]
                    else:
                        a = out_obj.get_data(totim=t)
                except Exception as e:
                    estr = "error getting data for {0} at time" \
                           " {1}:{2}".format(var_name +
                                             text.decode().strip().lower(),
                                             t, str(e))
                    if logger:
                        logger.warn(estr)
                    else:
                        print(estr)
                    continue
                if mask_array3d is not None and a.shape == mask_array3d.shape:
                    a[mask_array3d] = np.NaN
                try:
                    array[i, :, :, :] = a.astype(np.float32)
                except Exception as e:
                    estr = "error assigning {0} data to array for time" \
                           " {1}:{2}".format(var_name +
                                             text.decode().strip().lower(),
                                             t, str(e))
                    if logger:
                        logger.warn(estr)
                    else:
                        print(estr)
                    continue

    if logger:
        logger.log("creating array for {0}".format(
            var_name))

    for mask_val in mask_vals:
        array[np.where(array == mask_val)] = np.NaN
    mx, mn = np.nanmax(array), np.nanmin(array)
    array[np.isnan(array)] = netcdf.FILLVALUE

    if isinstance(f, dict):
        if text:
            var_name = text.decode().strip().lower()
        f[var_name] = array
        return f

    units = None
    if var_name in NC_UNITS_FORMAT:
        units = NC_UNITS_FORMAT[var_name].format(
            f.grid_units, f.time_units)
    precision_str = "f4"

    if text:
        var_name = text.decode().strip().lower()
    attribs = {"long_name": var_name}
    attribs["coordinates"] = "time layer latitude longitude"
    attribs["min"] = mn
    attribs["max"] = mx
    if units is not None:
        attribs["units"] = units
    try:
        dim_tuple = ("time",) + f.dimension_names
        var = f.create_variable(var_name, attribs,
                                precision_str=precision_str,
                                dimensions=dim_tuple)
    except Exception as e:
        estr = "error creating variable {0}:\n{1}".format(
            var_name, str(e))
        if logger:
            logger.lraise(estr)
        else:
            raise Exception(estr)

    try:
        var[:] = array
    except Exception as e:
        estr = "error setting array to variable {0}:\n{1}".format(
            var_name, str(e))
        if logger:
            logger.lraise(estr)
        else:
            raise Exception(estr)


def _add_output_nc_zonebudget_variable(f, array, var_name, flux,
                                       logger=None):
    """
    Method to add zonebudget output data to netcdf file

    Parameters
    ----------
    f : NetCdf object
<<<<<<< HEAD
    times : list
        list of times
=======
>>>>>>> f539d072
    array : np.ndarray
        zonebudget output budget group array
    var_name : str
        variable name
    flux : bool
        flag for flux data or volumetric data
    logger : None or Logger
        logger instance

    """
    if logger:
        logger.log("creating array for {}".format(var_name))

    mn = np.min(array)
    mx = np.max(array)

    precision_str = "f4"
    if flux:
        units = "{}^3/{}".format(f.grid_units, f.time_units)
    else:
        units = "{}^3".format(f.grid_units)
    attribs = {"long_name": var_name}
    attribs["coordinates"] = "time zone"
    attribs["min"] = mn
    attribs["max"] = mx
    attribs['units'] = units
    dim_tuple = ('time', "zone")

    var = f.create_group_variable('zonebudget', var_name, attribs,
                                  precision_str, dim_tuple)

    var[:] = array

def output_helper(f, ml, oudic, **kwargs):
    """
    Export model outputs using the model spatial reference info.

    Parameters
    ----------
    f : str
        filename for output - must have .shp or .nc extension
    ml : flopy.mbase.ModelInterface derived type
    oudic : dict
        output_filename,flopy datafile/cellbudgetfile instance
    **kwargs : keyword arguments
        modelgrid : flopy.discretizaiton.Grid
            user supplied model grid instance that will be used for export
            in lieu of the models model grid instance
        mflay : int
            zero based model layer which can be used in shapefile exporting
        kper : int
            zero based stress period which can be used for shapefile exporting

    Returns
    -------
        None
    Note:
    ----
        casts down double precision to single precision for netCDF files

    """
    assert isinstance(ml, (BaseModel, ModelInterface))
    assert len(oudic.keys()) > 0
    logger = kwargs.pop("logger", None)
    stride = kwargs.pop("stride", 1)
    forgive = kwargs.pop("forgive", False)
    kwargs.pop("suffix", None)
    mask_vals = []
    mflay = kwargs.pop('mflay', None)
    kper = kwargs.pop('kper', None)
    if "masked_vals" in kwargs:
        mask_vals = kwargs.pop("masked_vals")
    if len(kwargs) > 0 and logger is not None:
        str_args = ','.join(kwargs)
        logger.warn("unused kwargs: " + str_args)

    zonebud = None
    zbkey = None
    for key, value in oudic.items():
        if isinstance(value, ZBNetOutput):
            zbkey = key
            break

    if zbkey is not None:
        zonebud = oudic.pop(zbkey)

    # ISSUE - need to round the totims in each output file instance so
    # that they will line up
    for key in oudic.keys():
        out = oudic[key]
        times = [float("{0:15.6f}".format(t)) for t in
                 out.recordarray["totim"]]
        out.recordarray["totim"] = times

    times = []
    for filename, df in oudic.items():
        for t in df.recordarray["totim"]:
            if t not in times:
                times.append(t)

    if zonebud is not None and not oudic:
        if isinstance(f, NetCdf):
            times = f.time_values_arg
        else:
            times = zonebud.time

    assert len(times) > 0
    times.sort()

    # rectify times - only use times that are common to every output file
    common_times = []
    skipped_times = []
    for t in times:
        keep = True
        for filename, df in oudic.items():
            if isinstance(df, ZBNetOutput):
                continue
            if t not in df.recordarray["totim"]:
                keep = False
                break
        if keep:
            common_times.append(t)
        else:
            skipped_times.append(t)

    assert len(common_times) > 0
    if len(skipped_times) > 0:
        if logger:
            logger.warn("the following output times are not common to all" + \
                        " output files and are being skipped:\n" + \
                        "{0}".format(skipped_times))
        else:
            print("the following output times are not common to all" + \
                  " output files and are being skipped:\n" + \
                  "{0}".format(skipped_times))
    times = [t for t in common_times[::stride]]
    if isinstance(f, str) and f.lower().endswith(".nc"):
        f = NetCdf(f, ml, time_values=times, logger=logger,
                   forgive=forgive, **kwargs)
    elif isinstance(f, NetCdf):
        otimes = list(f.nc.variables["time"][:])
        assert otimes == times
    if isinstance(f, NetCdf) or isinstance(f, dict):
        shape3d = (ml.modelgrid.nlay, ml.modelgrid.nrow, ml.modelgrid.ncol)
        mask_array3d = None
        if ml.hdry is not None:
            mask_vals.append(ml.hdry)
        if ml.hnoflo is not None:
            mask_vals.append(ml.hnoflo)

        if ml.modelgrid.idomain is not None:
            mask_array3d = ml.modelgrid.idomain == 0

        for filename, out_obj in oudic.items():
            filename = filename.lower()

            if isinstance(out_obj, UcnFile):
                _add_output_nc_variable(f, times, shape3d, out_obj,
                                        "concentration", logger=logger,
                                        mask_vals=mask_vals,
                                        mask_array3d=mask_array3d)

            elif isinstance(out_obj, HeadFile):
                _add_output_nc_variable(f, times, shape3d, out_obj,
                                        out_obj.text.decode(), logger=logger,
                                        mask_vals=mask_vals,
                                        mask_array3d=mask_array3d)

            elif isinstance(out_obj, FormattedHeadFile):
                _add_output_nc_variable(f, times, shape3d, out_obj,
                                        out_obj.text, logger=logger,
                                        mask_vals=mask_vals,
                                        mask_array3d=mask_array3d)

            elif isinstance(out_obj, CellBudgetFile):
                var_name = "cell_by_cell_flow"
                for text in out_obj.textlist:
                    _add_output_nc_variable(f, times, shape3d, out_obj,
                                            var_name, logger=logger, text=text,
                                            mask_vals=mask_vals,
                                            mask_array3d=mask_array3d)

            else:
                estr = "unrecognized file extension:{0}".format(filename)
                if logger:
                    logger.lraise(estr)
                else:
                    raise Exception(estr)

        if zonebud is not None:
            try:
                f.initialize_group("zonebudget",
                                   dimensions=('time', 'zone'),
                                   dimension_data={'time': zonebud.time,
                                                   'zone': zonebud.zones})
            except AttributeError:
                pass

            for text, array in zonebud.arrays.items():
                _add_output_nc_zonebudget_variable(f, array, text,
                                                   zonebud.flux,
                                                   logger)

<<<<<<< HEAD
            # todo: write the zone array to standard output
=======
            # write the zone array to standard output
>>>>>>> f539d072
            _add_output_nc_variable(f, times, shape3d, zonebud,
                                    "budget_zones", logger=logger,
                                    mask_vals=mask_vals,
                                    mask_array3d=mask_array3d)
<<<<<<< HEAD
=======

    elif isinstance(f, str) and f.endswith('.shp'):
        attrib_dict = {}
        for _, out_obj in oudic.items():

            if isinstance(out_obj, HeadFile) or \
                    isinstance(out_obj, FormattedHeadFile) or \
                    isinstance(out_obj, UcnFile):
                if isinstance(out_obj, UcnFile):
                    attrib_name = 'conc'
                else:
                    attrib_name = 'head'
                plotarray = np.atleast_3d(out_obj.get_alldata()
                                          .transpose()).transpose()

                for per in range(plotarray.shape[0]):
                    for k in range(plotarray.shape[1]):
                        if kper is not None and per != kper:
                            continue
                        if mflay is not None and k != mflay:
                            continue
                        name = attrib_name + '{}_{}'.format(per, k)
                        attrib_dict[name] = plotarray[per][k]

            elif isinstance(out_obj, CellBudgetFile):
                names = out_obj.get_unique_record_names(decode=True)

                for attrib_name in names:
                    plotarray = np.atleast_3d(out_obj.get_data(
                                              text=attrib_name,
                                              full3D=True))

                    attrib_name = attrib_name.strip()
                    if attrib_name == "FLOW RIGHT FACE":
                        attrib_name = 'FRF'
                    elif attrib_name == "FLOW FRONT FACE":
                        attrib_name = "FFF"
                    elif attrib_name == "FLOW LOWER FACE":
                        attrib_name = "FLF"
                    else:
                        pass
                    for per in range(plotarray.shape[0]):
                        for k in range(plotarray.shape[1]):
                            if kper is not None and per != kper:
                                continue
                            if mflay is not None and k != mflay:
                                continue
                            name = attrib_name + '{}_{}'.format(per, k)
                            attrib_dict[name] = plotarray[per][k]

        if attrib_dict:
            shapefile_utils.write_grid_shapefile(f, ml.modelgrid, attrib_dict)

>>>>>>> f539d072
    else:
        if logger:
            logger.lraise("unrecognized export argument:{0}".format(f))
        else:
            raise NotImplementedError("unrecognized export argument" +
                                      ":{0}".format(f))
    return f


def model_export(f, ml, fmt=None, **kwargs):
    """
    Method to export a model to a shapefile or netcdf file

    Parameters
    ----------
    f : str
        file name (".nc" for netcdf or ".shp" for shapefile)
        or dictionary of ....
    ml : flopy.modflow.mbase.ModelInterface object
        flopy model object
    fmt : str
        output format flag. 'vtk' will export to vtk
    **kwargs : keyword arguments
        modelgrid: flopy.discretization.Grid
            user supplied modelgrid object which will supercede the built
            in modelgrid object
        epsg : int
            epsg projection code
        prj : str
            prj file name
        if fmt is set to 'vtk', parameters of vtk.export_model

    """
    assert isinstance(ml, ModelInterface)
    package_names = kwargs.get("package_names", None)
    if package_names is None:
        package_names = [pak.name[0] for pak in ml.packagelist]

    if isinstance(f, str) and f.lower().endswith(".nc"):
        f = NetCdf(f, ml, **kwargs)

    if isinstance(f, str) and f.lower().endswith(".shp"):
        shapefile_utils.model_attributes_to_shapefile(f, ml,
                                                      package_names=package_names,
                                                      **kwargs)

    elif isinstance(f, NetCdf):

        for pak in ml.packagelist:
            if pak.name[0] in package_names:
                f = package_export(f, pak, **kwargs)
                assert f is not None
        return f

    elif isinstance(f, dict):
        for pak in ml.packagelist:
            f = package_export(f, pak, **kwargs)

    elif fmt == 'vtk':
        # call vtk model export
        nanval = kwargs.get('nanval', -1e20)
        smooth = kwargs.get('smooth', False)
        point_scalars = kwargs.get('point_scalars', False)
        vtk_grid_type = kwargs.get('vtk_grid_type', 'auto')
        true2d = kwargs.get('true2d', False)
        binary = kwargs.get('binary', False)
        kpers = kwargs.get('kpers', None)
        vtk.export_model(ml, f, package_names=package_names, nanval=nanval,
                         smooth=smooth, point_scalars=point_scalars,
                         vtk_grid_type=vtk_grid_type, true2d=true2d,
                         binary=binary, kpers=kpers)

    else:
        raise NotImplementedError("unrecognized export argument:{0}".format(f))

    return f


def package_export(f, pak, fmt=None, **kwargs):
    """
    Method to export a package to shapefile or netcdf

    Parameters
    ----------
    f : str
        output file name (ends in .shp for shapefile or .nc for netcdf)
    pak : flopy.pakbase.Package object
        package to export
    fmt : str
        output format flag. 'vtk' will export to vtk
    ** kwargs : keword arguments
        modelgrid: flopy.discretization.Grid
            user supplied modelgrid object which will supercede the built
            in modelgrid object
        epsg : int
            epsg projection code
        prj : str
            prj file name
        if fmt is set to 'vtk', parameters of vtk.export_package

    Returns
    -------
        f : NetCdf object or None

    """
    assert isinstance(pak, PackageInterface)
    if isinstance(f, str) and f.lower().endswith(".nc"):
        f = NetCdf(f, pak.parent, **kwargs)

    if isinstance(f, str) and f.lower().endswith(".shp"):
        shapefile_utils.model_attributes_to_shapefile(f, pak.parent,
                                                      package_names=pak.name,
                                                      **kwargs)

    elif isinstance(f, NetCdf) or isinstance(f, dict):
        for a in pak.data_list:
            if isinstance(a, DataInterface):
                if a.array is not None:
                    if a.data_type == DataType.array2d \
                            and len(a.array.shape) == 2 \
                            and a.array.shape[1] > 0:
                        try:
                            f = array2d_export(f, a, **kwargs)
                        except:
                            f.logger.warn(
                                "error adding {0} as variable".format(a.name))
                    elif a.data_type == DataType.array3d:
                        f = array3d_export(f, a, **kwargs)
                    elif a.data_type == DataType.transient2d:
                        f = transient2d_export(f, a, **kwargs)
                    elif a.data_type == DataType.transientlist:
                        f = mflist_export(f, a, **kwargs)
                    elif isinstance(a, list):
                        for v in a:
                            if isinstance(a, DataInterface) and \
                                    v.data_type == DataType.array3d:
                                f = array3d_export(f, v, **kwargs)
        return f

    elif fmt == 'vtk':
        # call vtk array export to folder
        nanval = kwargs.get('nanval', -1e20)
        smooth = kwargs.get('smooth', False)
        point_scalars = kwargs.get('point_scalars', False)
        vtk_grid_type = kwargs.get('vtk_grid_type', 'auto')
        true2d = kwargs.get('true2d', False)
        binary = kwargs.get('binary', False)
        kpers = kwargs.get('kpers', None)
        vtk.export_package(pak.parent, pak.name, f, nanval=nanval,
                           smooth=smooth, point_scalars=point_scalars,
                           vtk_grid_type=vtk_grid_type, true2d=true2d,
                           binary=binary, kpers=kpers)

    else:
        raise NotImplementedError("unrecognized export argument:{0}".format(f))


def generic_array_export(f, array, var_name="generic_array",
                         dimensions=("time", "layer", "y", "x"),
                         precision_str="f4", units="unitless", **kwargs):
    """
    Method to export a generic array to NetCdf

    Parameters
    ----------
    f : str
        filename or existing export instance type (NetCdf only for now)
    array : np.ndarray
    var_name : str
        variable name
    dimensions : tuple
        netcdf dimensions
    precision_str : str
        binary precision string, default "f4"
    units : string
        units of array data
    **kwargs : keyword arguments
        model : flopy.modflow.mbase
            flopy model object

    """
    if isinstance(f, str) and f.lower().endswith(".nc"):
        assert "model" in kwargs.keys(), "creating a new netCDF using " \
                                         "generic_array_helper requires a " \
                                         "'model' kwarg"
        assert isinstance(kwargs["model"], BaseModel)
        f = NetCdf(f, kwargs.pop("model"), **kwargs)

    assert array.ndim == len(dimensions), "generic_array_helper() " + \
                                          "array.ndim != dimensions"
    coords_dims = {"time": "time", "layer": "layer", "y": "latitude",
                   "x": "longitude"}
    coords = ' '.join([coords_dims[d] for d in dimensions])
    mn = kwargs.pop("min", -1.0e+9)
    mx = kwargs.pop("max", 1.0e+9)
    long_name = kwargs.pop("long_name", var_name)
    if len(kwargs) > 0:
        f.logger.warn("generic_array_helper(): unrecognized kwargs:" + \
                      ",".join(kwargs.keys()))
    attribs = {"long_name": long_name}
    attribs["coordinates"] = coords
    attribs["units"] = units
    attribs["min"] = mn
    attribs["max"] = mx
    if np.isnan(attribs["min"]) or np.isnan(attribs["max"]):
        raise Exception("error processing {0}: all NaNs".format(var_name))
    try:
        var = f.create_variable(var_name, attribs, precision_str=precision_str,
                                dimensions=dimensions)
    except Exception as e:
        estr = "error creating variable {0}:\n{1}".format(var_name, str(e))
        f.logger.warn(estr)
        raise Exception(estr)
    try:
        var[:] = array
    except Exception as e:
        estr = "error setting array to variable {0}:\n{1}".format(var_name,
                                                                  str(e))
        f.logger.warn(estr)
        raise Exception(estr)
    return f


def mflist_export(f, mfl, **kwargs):
    """
    export helper for MfList instances

    Parameters
    -----------
    f : str
        filename or existing export instance type (NetCdf only for now)
    mfl : MfList instance
    **kwargs : keyword arguments
        modelgrid : flopy.discretization.Grid
            model grid instance which will supercede the flopy.model.modelgrid

    """
    if not isinstance(mfl, (DataListInterface, DataInterface)):
        err = "mflist_helper only helps instances that support " \
              "DataListInterface"
        raise AssertionError(err)

    modelgrid = mfl.model.modelgrid
    if "modelgrid" in kwargs:
        modelgrid = kwargs.pop("modelgrid")

    if isinstance(f, str) and f.lower().endswith(".nc"):
        f = NetCdf(f, mfl.model, **kwargs)

    if isinstance(f, str) and f.lower().endswith(".shp"):
        sparse = kwargs.get("sparse", False)
        kper = kwargs.get("kper", 0)
        squeeze = kwargs.get("squeeze", True)

        if modelgrid is None:
            raise Exception("MfList.to_shapefile: ModelGrid is not set")
        elif modelgrid.grid_type == 'USG-Unstructured':
            raise Exception('Flopy does not support exporting to shapefile '
                            'from a MODFLOW-USG unstructured grid.')

        if kper is None:
            keys = mfl.data.keys()
            keys.sort()
        else:
            keys = [kper]
        if not sparse:
            array_dict = {}
            for kk in keys:
                arrays = mfl.to_array(kk)
                for name, array in arrays.items():
                    for k in range(array.shape[0]):
                        # aname = name+"{0:03d}_{1:02d}".format(kk, k)
                        n = shapefile_utils.shape_attr_name(name, length=4)
                        aname = "{}{}{}".format(n, k + 1, int(kk) + 1)
                        array_dict[aname] = array[k]
            shapefile_utils.write_grid_shapefile(f, modelgrid, array_dict)
        else:
            from ..export.shapefile_utils import recarray2shp
            from ..utils.geometry import Polygon

            df = mfl.get_dataframe(squeeze=squeeze)
            if 'kper' in kwargs or df is None:
                ra = mfl[kper]
                verts = np.array(modelgrid.get_cell_vertices(ra.i, ra.j))
            elif df is not None:
                verts = np.array([modelgrid.get_cell_vertices(i,
                                                              df.j.values[ix])
                                  for ix, i in enumerate(df.i.values)])
                ra = df.to_records(index=False)
            epsg = kwargs.get('epsg', None)
            prj = kwargs.get('prj', None)
            polys = np.array([Polygon(v) for v in verts])
            recarray2shp(ra, geoms=polys, shpname=f,
                         mg=modelgrid, epsg=epsg, prj=prj)

    elif isinstance(f, NetCdf) or isinstance(f, dict):
        base_name = mfl.package.name[0].lower()
        # f.log("getting 4D masked arrays for {0}".format(base_name))
        # m4d = mfl.masked_4D_arrays
        # f.log("getting 4D masked arrays for {0}".format(base_name))

        # for name, array in m4d.items():
        for name, array in mfl.masked_4D_arrays_itr():
            var_name = base_name + '_' + name
            if isinstance(f, dict):
                f[var_name] = array
                continue
            f.log("processing {0} attribute".format(name))

            units = None
            if var_name in NC_UNITS_FORMAT:
                units = NC_UNITS_FORMAT[var_name].format(f.grid_units,
                                                         f.time_units)
            precision_str = NC_PRECISION_TYPE[mfl.dtype[name].type]
            if var_name in NC_LONG_NAMES:
                attribs = {"long_name": NC_LONG_NAMES[var_name]}
            else:
                attribs = {"long_name": var_name}
            attribs["coordinates"] = "time layer latitude longitude"
            attribs["min"] = np.nanmin(array)
            attribs["max"] = np.nanmax(array)
            if np.isnan(attribs["min"]) or np.isnan(attribs["max"]):
                raise Exception(
                    "error processing {0}: all NaNs".format(var_name))

            if units is not None:
                attribs["units"] = units
            try:
                dim_tuple = ("time",) + f.dimension_names
                var = f.create_variable(var_name, attribs,
                                        precision_str=precision_str,
                                        dimensions=dim_tuple)
            except Exception as e:
                estr = "error creating variable {0}:\n{1}".format(var_name,
                                                                  str(e))
                f.logger.warn(estr)
                raise Exception(estr)

            array[np.isnan(array)] = f.fillvalue
            try:
                var[:] = array
            except Exception as e:
                estr = "error setting array to variable {0}:\n{1}".format(
                    var_name, str(e))
                f.logger.warn(estr)
                raise Exception(estr)
            f.log("processing {0} attribute".format(name))

        return f
    else:
        raise NotImplementedError("unrecognized export argument:{0}".format(f))


def transient2d_export(f, t2d, fmt=None, **kwargs):
    """
    export helper for Transient2d instances

    Parameters
    -----------
    f : str
        filename or existing export instance type (NetCdf only for now)
    t2d : Transient2d instance
    fmt : str
        output format flag. 'vtk' will export to vtk
    **kwargs : keyword arguments
        min_valid : minimum valid value
        max_valid : maximum valid value
        modelgrid : flopy.discretization.Grid
            model grid instance which will supercede the flopy.model.modelgrid
        if fmt is set to 'vtk', parameters of vtk.export_transient

    """

    if not isinstance(t2d, DataInterface):
        err = "transient2d_helper only helps instances that support " \
              "DataInterface"
        raise AssertionError(err)

    min_valid = kwargs.get("min_valid", -1.0e+9)
    max_valid = kwargs.get("max_valid", 1.0e+9)

    modelgrid = t2d.model.modelgrid
    if 'modelgrid' in kwargs:
        modelgrid = kwargs.pop("modelgrid")

    if isinstance(f, str) and f.lower().endswith(".nc"):
        f = NetCdf(f, t2d.model, **kwargs)

    if isinstance(f, str) and f.lower().endswith(".shp"):
        array_dict = {}
        for kper in range(t2d.model.modeltime.nper):
            u2d = t2d[kper]
            name = '{}_{}'.format(shapefile_utils.shape_attr_name(u2d.name),
                                  kper + 1)
            array_dict[name] = u2d.array
        shapefile_utils.write_grid_shapefile(f, modelgrid, array_dict)

    elif isinstance(f, NetCdf) or isinstance(f, dict):
        # mask the array is defined by any row col with at lease
        # one active cell
        mask = None
        if modelgrid.idomain is not None:
            ibnd = np.abs(modelgrid.idomain).sum(axis=0)
            mask = ibnd == 0

        # f.log("getting 4D array for {0}".format(t2d.name_base))
        array = t2d.array
        # f.log("getting 4D array for {0}".format(t2d.name_base))
        with np.errstate(invalid="ignore"):
            if array.dtype not in [int, np.int, np.int32, np.int64]:
                if mask is not None:
                    array[:, 0, mask] = np.NaN
                array[array <= min_valid] = np.NaN
                array[array >= max_valid] = np.NaN
                mx, mn = np.nanmax(array), np.nanmin(array)
            else:
                mx, mn = np.nanmax(array), np.nanmin(array)
                array[array <= min_valid] = netcdf.FILLVALUE
                array[array >= max_valid] = netcdf.FILLVALUE
                # if t2d.model.bas6 is not None:
                #    array[:, 0, t2d.model.bas6.ibound.array[0] == 0] = \
                #        f.fillvalue
                # elif t2d.model.btn is not None:
                #    array[:, 0, t2d.model.btn.icbund.array[0] == 0] = \
                #        f.fillvalue

        var_name = t2d.name.replace('_', '')
        if isinstance(f, dict):
            array[array == netcdf.FILLVALUE] = np.NaN
            f[var_name] = array
            return f

        array[np.isnan(array)] = f.fillvalue
        units = "unitless"

        if var_name in NC_UNITS_FORMAT:
            units = NC_UNITS_FORMAT[var_name].format(f.grid_units,
                                                     f.time_units)
        try:
            precision_str = NC_PRECISION_TYPE[t2d.dtype]
        except:
            precision_str = NC_PRECISION_TYPE[t2d.dtype.type]
        if var_name in NC_LONG_NAMES:
            attribs = {"long_name": NC_LONG_NAMES[var_name]}
        else:
            attribs = {"long_name": var_name}
        attribs["coordinates"] = "time layer latitude longitude"
        attribs["units"] = units
        attribs["min"] = mn
        attribs["max"] = mx
        if np.isnan(attribs["min"]) or np.isnan(attribs["max"]):
            raise Exception("error processing {0}: all NaNs".format(var_name))
        try:
            dim_tuple = ("time",) + f.dimension_names
            var = f.create_variable(var_name, attribs,
                                    precision_str=precision_str,
                                    dimensions=dim_tuple)
        except Exception as e:
            estr = "error creating variable {0}:\n{1}".format(var_name, str(e))
            f.logger.warn(estr)
            raise Exception(estr)
        try:
            var[:, 0] = array
        except Exception as e:
            estr = "error setting array to variable {0}:\n{1}".format(var_name,
                                                                      str(e))
            f.logger.warn(estr)
            raise Exception(estr)
        return f

    elif fmt == 'vtk':
        name = kwargs.get('name', t2d.name)
        nanval = kwargs.get('nanval', -1e20)
        smooth = kwargs.get('smooth', False)
        point_scalars = kwargs.get('point_scalars', False)
        vtk_grid_type = kwargs.get('vtk_grid_type', 'auto')
        true2d = kwargs.get('true2d', False)
        binary = kwargs.get('binary', False)
        kpers = kwargs.get('kpers', None)
        vtk.export_transient(t2d.model, t2d.array, f, name, nanval=nanval,
                             smooth=smooth, point_scalars=point_scalars,
                             array2d=True, vtk_grid_type=vtk_grid_type,
                             true2d=true2d, binary=binary, kpers=kpers)
    else:
        raise NotImplementedError("unrecognized export argument:{0}".format(f))


def array3d_export(f, u3d, fmt=None, **kwargs):
    """
    export helper for Transient2d instances

    Parameters
    -----------
    f : str
        filename or existing export instance type (NetCdf only for now)
    u3d : Util3d instance
    fmt : str
        output format flag. 'vtk' will export to vtk
    **kwargs : keyword arguments
        min_valid : minimum valid value
        max_valid : maximum valid value
        modelgrid : flopy.discretization.Grid
            model grid instance which will supercede the flopy.model.modelgrid
        if fmt is set to 'vtk', parameters of vtk.export_array

    """

    assert isinstance(u3d, DataInterface), "array3d_export only helps " \
                                           "instances that support " \
                                           "DataInterface"

    min_valid = kwargs.get("min_valid", -1.0e+9)
    max_valid = kwargs.get("max_valid", 1.0e+9)

    modelgrid = u3d.model.modelgrid
    if "modelgrid" in kwargs:
        modelgrid = kwargs.pop("modelgrid")

    if isinstance(f, str) and f.lower().endswith(".nc"):
        f = NetCdf(f, u3d.model, **kwargs)

    if isinstance(f, str) and f.lower().endswith(".shp"):
        array_dict = {}
        for ilay in range(modelgrid.nlay):
            u2d = u3d[ilay]
            if isinstance(u2d, np.ndarray):
                dname = u3d.name
                array = u2d
            else:
                dname = u2d.name
                array = u2d.array
            name = '{}_{}'.format(
                shapefile_utils.shape_attr_name(dname), ilay + 1)
            array_dict[name] = array
        shapefile_utils.write_grid_shapefile(f, modelgrid, array_dict)

    elif isinstance(f, NetCdf) or isinstance(f, dict):
        var_name = u3d.name
        if isinstance(var_name, list) or isinstance(var_name, tuple):
            var_name = var_name[0]
        var_name = var_name.replace(' ', '_').lower()
        # f.log("getting 3D array for {0}".format(var_name))
        array = u3d.array

        # this is for the crappy vcont in bcf6
        # if isinstance(f,NetCdf) and array.shape != f.shape:
        #     f.log("broadcasting 3D array for {0}".format(var_name))
        #     full_array = np.empty(f.shape)
        #     full_array[:] = np.NaN
        #     full_array[:array.shape[0]] = array
        #     array = full_array
        #     f.log("broadcasting 3D array for {0}".format(var_name))
        # f.log("getting 3D array for {0}".format(var_name))
        #
        mask = None
        if modelgrid.idomain is not None and "ibound" not in var_name:
            mask = modelgrid.idomain == 0

        if mask is not None and array.shape != mask.shape:
            # f.log("broadcasting 3D array for {0}".format(var_name))
            full_array = np.empty(mask.shape)
            full_array[:] = np.NaN
            full_array[:array.shape[0]] = array
            array = full_array
            # f.log("broadcasting 3D array for {0}".format(var_name))

        # runtime warning issued in some cases - need to track down cause
        # happens when NaN is already in array
        with np.errstate(invalid="ignore"):
            if array.dtype not in [int, np.int, np.int32, np.int64]:
                # if u3d.model.modelgrid.bas6 is not None and "ibound" not
                # in var_name:
                #    array[u3d.model.modelgrid.bas6.ibound.array == 0] =
                # np.NaN
                # elif u3d.model.btn is not None and 'icbund' not in var_name:
                #    array[u3d.model.modelgrid.btn.icbund.array == 0] = np.NaN
                if mask is not None:
                    array[mask] = np.NaN
                array[array <= min_valid] = np.NaN
                array[array >= max_valid] = np.NaN
                mx, mn = np.nanmax(array), np.nanmin(array)
            else:
                mx, mn = np.nanmax(array), np.nanmin(array)
                if mask is not None:
                    array[mask] = netcdf.FILLVALUE
                array[array <= min_valid] = netcdf.FILLVALUE
                array[array >= max_valid] = netcdf.FILLVALUE
                if modelgrid.idomain is not None and "ibound" not in var_name:
                    array[modelgrid.idomain == 0] = netcdf.FILLVALUE

        if isinstance(f, dict):
            f[var_name] = array
            return f

        array[np.isnan(array)] = f.fillvalue
        units = "unitless"
        if var_name in NC_UNITS_FORMAT:
            units = NC_UNITS_FORMAT[var_name].format(f.grid_units,
                                                     f.time_units)
        precision_str = NC_PRECISION_TYPE[u3d.dtype]
        if var_name in NC_LONG_NAMES:
            attribs = {"long_name": NC_LONG_NAMES[var_name]}
        else:
            attribs = {"long_name": var_name}
        attribs["coordinates"] = "layer latitude longitude"
        attribs["units"] = units
        attribs["min"] = mn
        attribs["max"] = mx
        if np.isnan(attribs["min"]) or np.isnan(attribs["max"]):
            raise Exception("error processing {0}: all NaNs".format(var_name))
        try:
            var = f.create_variable(var_name, attribs,
                                    precision_str=precision_str,
                                    dimensions=f.dimension_names)
        except Exception as e:
            estr = "error creating variable {0}:\n{1}".format(var_name, str(e))
            f.logger.warn(estr)
            raise Exception(estr)
        try:
            var[:] = array
        except Exception as e:
            estr = "error setting array to variable {0}:\n{1}".format(var_name,
                                                                      str(e))
            f.logger.warn(estr)
            raise Exception(estr)
        return f

    elif fmt == 'vtk':
        # call vtk array export to folder
        name = kwargs.get('name', u3d.name)
        nanval = kwargs.get('nanval', -1e20)
        smooth = kwargs.get('smooth', False)
        point_scalars = kwargs.get('point_scalars', False)
        vtk_grid_type = kwargs.get('vtk_grid_type', 'auto')
        true2d = kwargs.get('true2d', False)
        binary = kwargs.get('binary', False)
        if isinstance(name, list) or isinstance(name, tuple):
            name = name[0]

        vtk.export_array(u3d.model, u3d.array, f, name, nanval=nanval,
                         smooth=smooth, point_scalars=point_scalars,
                         vtk_grid_type=vtk_grid_type, true2d=true2d,
                         binary=binary)

    else:
        raise NotImplementedError("unrecognized export argument:{0}".format(f))


def array2d_export(f, u2d, fmt=None, **kwargs):
    """
    export helper for Util2d instances

    Parameters
    ----------
    f : str
        filename or existing export instance type (NetCdf only for now)
    u2d : Util2d instance
    fmt : str
        output format flag. 'vtk' will export to vtk
    **kwargs : keyword arguments
        min_valid : minimum valid value
        max_valid : maximum valid value
        modelgrid : flopy.discretization.Grid
            model grid instance which will supercede the flopy.model.modelgrid
        if fmt is set to 'vtk', parameters of vtk.export_array

    """
    assert isinstance(u2d, DataInterface), "util2d_helper only helps " \
                                           "instances that support " \
                                           "DataInterface"
    assert len(u2d.array.shape) == 2, "util2d_helper only supports 2D arrays"

    min_valid = kwargs.get("min_valid", -1.0e+9)
    max_valid = kwargs.get("max_valid", 1.0e+9)

    modelgrid = u2d.model.modelgrid
    if "modelgrid" in kwargs:
        modelgrid = kwargs.pop("modelgrid")

    if isinstance(f, str) and f.lower().endswith(".nc"):
        f = NetCdf(f, u2d.model, **kwargs)

    if isinstance(f, str) and f.lower().endswith(".shp"):
        name = shapefile_utils.shape_attr_name(u2d.name, keep_layer=True)
        shapefile_utils.write_grid_shapefile(f, modelgrid,
                                             {name: u2d.array})
        return

    elif isinstance(f, str) and f.lower().endswith(".asc"):
        export_array(modelgrid, f, u2d.array, **kwargs)
        return

    elif isinstance(f, NetCdf) or isinstance(f, dict):

        # try to mask the array - assume layer 1 ibound is a good mask
        # f.log("getting 2D array for {0}".format(u2d.name))
        array = u2d.array
        # f.log("getting 2D array for {0}".format(u2d.name))

        with np.errstate(invalid="ignore"):
            if array.dtype not in [int, np.int, np.int32, np.int64]:
                if modelgrid.idomain is not None and \
                                "ibound" not in u2d.name.lower() and \
                                "idomain" not in u2d.name.lower():
                    array[modelgrid.idomain[0, :, :] == 0] = np.NaN
                array[array <= min_valid] = np.NaN
                array[array >= max_valid] = np.NaN
                mx, mn = np.nanmax(array), np.nanmin(array)
            else:
                mx, mn = np.nanmax(array), np.nanmin(array)
                array[array <= min_valid] = netcdf.FILLVALUE
                array[array >= max_valid] = netcdf.FILLVALUE
                if modelgrid.idomain is not None and \
                        "ibound" not in u2d.name.lower() and \
                        "idomain" not in u2d.name.lower() and \
                        "icbund" not in u2d.name.lower():
                    array[modelgrid.idomain[0, :, :] == 0] = \
                        netcdf.FILLVALUE
        var_name = u2d.name
        if isinstance(f, dict):
            f[var_name] = array
            return f

        array[np.isnan(array)] = f.fillvalue
        units = "unitless"

        if var_name in NC_UNITS_FORMAT:
            units = NC_UNITS_FORMAT[var_name].format(f.grid_units,
                                                     f.time_units)
        precision_str = NC_PRECISION_TYPE[u2d.dtype]
        if var_name in NC_LONG_NAMES:
            attribs = {"long_name": NC_LONG_NAMES[var_name]}
        else:
            attribs = {"long_name": var_name}
        attribs["coordinates"] = "latitude longitude"
        attribs["units"] = units
        attribs["min"] = mn
        attribs["max"] = mx
        if np.isnan(attribs["min"]) or np.isnan(attribs["max"]):
            raise Exception("error processing {0}: all NaNs".format(var_name))
        try:
            var = f.create_variable(var_name, attribs,
                                    precision_str=precision_str,
                                    dimensions=f.dimension_names[1:])
        except Exception as e:
            estr = "error creating variable {0}:\n{1}".format(var_name, str(e))
            f.logger.warn(estr)
            raise Exception(estr)
        try:
            var[:] = array
        except Exception as e:
            estr = "error setting array to variable {0}:\n{1}".format(var_name,
                                                                      str(e))
            f.logger.warn(estr)
            raise Exception(estr)
        return f

    elif fmt == 'vtk':

        # call vtk array export to folder
        name = kwargs.get('name', u2d.name)
        nanval = kwargs.get('nanval', -1e20)
        smooth = kwargs.get('smooth', False)
        point_scalars = kwargs.get('point_scalars', False)
        vtk_grid_type = kwargs.get('vtk_grid_type', 'auto')
        true2d = kwargs.get('true2d', False)
        binary = kwargs.get('binary', False)
        vtk.export_array(u2d.model, u2d.array, f, name, nanval=nanval,
                         smooth=smooth, point_scalars=point_scalars,
                         array2d=True, vtk_grid_type=vtk_grid_type,
                         true2d=true2d, binary=binary)

    else:
        raise NotImplementedError("unrecognized export argument:{0}".format(f))


def export_array(modelgrid, filename, a, nodata=-9999,
                 fieldname='value', **kwargs):
    """
    Write a numpy array to Arc Ascii grid or shapefile with the model
    reference.

    Parameters
    ----------
    modelgrid : flopy.discretization.StructuredGrid object
        model grid
    filename : str
        Path of output file. Export format is determined by
        file extention.
        '.asc'  Arc Ascii grid
        '.tif'  GeoTIFF (requries rasterio package)
        '.shp'  Shapefile
    a : 2D numpy.ndarray
        Array to export
    nodata : scalar
        Value to assign to np.nan entries (default -9999)
    fieldname : str
        Attribute field name for array values (shapefile export only).
        (default 'values')
    kwargs:
        keyword arguments to np.savetxt (ascii)
        rasterio.open (GeoTIFF)
        or flopy.export.shapefile_utils.write_grid_shapefile2

    Notes
    -----
    Rotated grids will be either be unrotated prior to export,
    using scipy.ndimage.rotate (Arc Ascii format) or rotation will be
    included in their transform property (GeoTiff format). In either case
    the pixels will be displayed in the (unrotated) projected geographic
    coordinate system, so the pixels will no longer align exactly with the
    model grid (as displayed from a shapefile, for example). A key difference
    between Arc Ascii and GeoTiff (besides disk usage) is that the
    unrotated Arc Ascii will have a different grid size, whereas the GeoTiff
    will have the same number of rows and pixels as the original.

    """

    if filename.lower().endswith(".asc"):
        if len(np.unique(modelgrid.delr)) != \
                len(np.unique(modelgrid.delc)) != 1 \
                or modelgrid.delr[0] != modelgrid.delc[0]:
            raise ValueError('Arc ascii arrays require a uniform grid.')

        xoffset, yoffset = modelgrid.xoffset, modelgrid.yoffset
        cellsize = modelgrid.delr[0]
        fmt = kwargs.get('fmt', '%.18e')
        a = a.copy()
        a[np.isnan(a)] = nodata
        if modelgrid.angrot != 0:
            try:
                from scipy.ndimage import rotate
            except ImportError:
                rotate = None
                print('scipy package required to export rotated grid.')

            if rotate is not None:
                a = rotate(a, modelgrid.angrot, cval=nodata)
                height_rot, width_rot = a.shape
                xmin, ymin, xmax, ymax = modelgrid.extent
                dx = (xmax - xmin) / width_rot
                dy = (ymax - ymin) / height_rot
                cellsize = np.max((dx, dy))
                xoffset, yoffset = xmin, ymin

        filename = '.'.join(
            filename.split('.')[:-1]) + '.asc'  # enforce .asc ending
        nrow, ncol = a.shape
        a[np.isnan(a)] = nodata
        txt = 'ncols  {:d}\n'.format(ncol)
        txt += 'nrows  {:d}\n'.format(nrow)
        txt += 'xllcorner  {:f}\n'.format(xoffset)
        txt += 'yllcorner  {:f}\n'.format(yoffset)
        txt += 'cellsize  {}\n'.format(cellsize)
        # ensure that nodata fmt consistent w values
        txt += 'NODATA_value  {}\n'.format(fmt) % (nodata)
        with open(filename, 'w') as output:
            output.write(txt)
        with open(filename, 'ab') as output:
            np.savetxt(output, a, **kwargs)
        print('wrote {}'.format(filename))

    elif filename.lower().endswith(".tif"):
        if len(np.unique(modelgrid.delr)) != \
                len(np.unique(modelgrid.delc)) != 1 \
                or modelgrid.delr[0] != modelgrid.delc[0]:
            raise ValueError('GeoTIFF export require a uniform grid.')
        try:
            import rasterio
            from rasterio import Affine
        except ImportError:
            print('GeoTIFF export requires the rasterio package.')
            return
        dxdy = modelgrid.delc[0]
        # because this is only implemented for a structured grid,
        # we can get the xul and yul coordinate from modelgrid.xvertices(0, 0)
        verts = modelgrid.get_cell_vertices(0, 0)
        xul, yul = verts[0]
        trans = Affine.translation(xul, yul) * \
            Affine.rotation(modelgrid.angrot) * \
            Affine.scale(dxdy, -dxdy)

        # third dimension is the number of bands
        a = a.copy()
        if len(a.shape) == 2:
            a = np.reshape(a, (1, a.shape[0], a.shape[1]))
        if a.dtype.name == 'int64':
            a = a.astype('int32')
            dtype = rasterio.int32
        elif a.dtype.name == 'int32':
            dtype = rasterio.int32
        elif a.dtype.name == 'float64':
            dtype = rasterio.float64
        elif a.dtype.name == 'float32':
            dtype = rasterio.float32
        else:
            msg = 'ERROR: invalid dtype "{}"'.format(a.dtype.name)
            raise TypeError(msg)

        meta = {'count': a.shape[0],
                'width': a.shape[2],
                'height': a.shape[1],
                'nodata': nodata,
                'dtype': dtype,
                'driver': 'GTiff',
                'crs': modelgrid.proj4,
                'transform': trans
                }
        meta.update(kwargs)
        with rasterio.open(filename, 'w', **meta) as dst:
            dst.write(a)
        print('wrote {}'.format(filename))

    elif filename.lower().endswith(".shp"):
        from ..export.shapefile_utils import write_grid_shapefile
        epsg = kwargs.get('epsg', None)
        prj = kwargs.get('prj', None)
        if epsg is None and prj is None:
            epsg = modelgrid.epsg
        write_grid_shapefile(filename, modelgrid, array_dict={fieldname: a},
                             nan_val=nodata,
                             epsg=epsg, prj=prj)


def export_contours(modelgrid, filename, contours,
                    fieldname='level', epsg=None, prj=None,
                    **kwargs):
    """
    Convert matplotlib contour plot object to shapefile.

    Parameters
    ----------
    modelgrid : flopy.discretization.Grid
        flopy modelgrid instance
    filename : str
        path of output shapefile
    contours : matplotlib.contour.QuadContourSet or list of them
        (object returned by matplotlib.pyplot.contour)
    fieldname : str
        gis attribute table field name
    epsg : int
        EPSG code. See https://www.epsg-registry.org/ or spatialreference.org
    prj : str
        Existing projection file to be used with new shapefile.
    **kwargs : key-word arguments to flopy.export.shapefile_utils.recarray2shp

    Returns
    -------
    df : dataframe of shapefile contents

    """
    from ..utils.geometry import LineString
    from .shapefile_utils import recarray2shp

    if not isinstance(contours, list):
        contours = [contours]

    if epsg is None:
        epsg = modelgrid.epsg
    if prj is None:
        prj = modelgrid.proj4

    geoms = []
    level = []
    for ctr in contours:
        levels = ctr.levels
        for i, c in enumerate(ctr.collections):
            paths = c.get_paths()
            geoms += [LineString(p.vertices) for p in paths]
            level += list(np.ones(len(paths)) * levels[i])

    # convert the dictionary to a recarray
    ra = np.array(level,
                  dtype=[(fieldname, float)]).view(np.recarray)

    recarray2shp(ra, geoms, filename, epsg=epsg, prj=prj, **kwargs)
    return


def export_contourf(filename, contours, fieldname='level', epsg=None,
                    prj=None, **kwargs):
    """
    Write matplotlib filled contours to shapefile.  This utility requires
    that shapely is installed.

    Parameters
    ----------
    filename : str
        name of output shapefile (e.g. myshp.shp)
    contours : matplotlib.contour.QuadContourSet or list of them
        (object returned by matplotlib.pyplot.contourf)
    fieldname : str
        Name of shapefile attribute field to contain the contour level.  The
        fieldname column in the attribute table will contain the lower end of
        the range represented by the polygon.  Default is 'level'.
    epsg : int
        EPSG code. See https://www.epsg-registry.org/ or spatialreference.org
    prj : str
        Existing projection file to be used with new shapefile.

    **kwargs : keyword arguments to flopy.export.shapefile_utils.recarray2shp

    Returns
    -------
    None

    Examples
    --------
    >>> import flopy
    >>> import matplotlib.pyplot as plt
    >>> from flopy.export.utils import export_contourf
    >>> a = np.random.random((10, 10))
    >>> cs = plt.contourf(a)
    >>> export_contourf('myfilledcontours.shp', cs)

    """

    try:
        from shapely import geometry
    except (ImportError, ModuleNotFoundError):
        raise ImportError('export_contourf requires python shapely package')

    from ..utils.geometry import Polygon
    from .shapefile_utils import recarray2shp

    shapelygeoms = []
    level = []

    if not isinstance(contours, list):
        contours = [contours]

    for c in contours:
        levels = c.levels
        for idx, col in enumerate(c.collections):
            # Loop through all polygons that have the same intensity level
            for contour_path in col.get_paths():
                # Create the polygon for this intensity level
                # The first polygon in the path is the main one, the following
                # ones are "holes"
                for ncp, cp in enumerate(contour_path.to_polygons()):
                    x = cp[:, 0]
                    y = cp[:, 1]
                    new_shape = geometry.Polygon([(i[0], i[1])
                                                  for i in zip(x, y)])
                    if ncp == 0:
                        poly = new_shape
                    else:
                        # Remove the holes if there are any
                        poly = poly.difference(new_shape)

                # store shapely geometry object
                shapelygeoms.append(poly)
                level.append(levels[idx])

    geoms = []
    for shpgeom in shapelygeoms:
        xa, ya = shpgeom.exterior.coords.xy
        interiors = [s.coords for s in shpgeom.interiors]
        pg = Polygon([(x, y) for x, y in zip(xa, ya)], interiors=interiors)
        geoms += [pg]

    print('Writing {} polygons'.format(len(level)))

    # Create recarray
    ra = np.array(level, dtype=[(fieldname, float)]).view(np.recarray)

    recarray2shp(ra, geoms, filename, epsg=epsg, prj=prj, **kwargs)
    return


def export_array_contours(modelgrid, filename, a,
                          fieldname='level',
                          interval=None,
                          levels=None,
                          maxlevels=1000,
                          epsg=None,
                          prj=None,
                          **kwargs):
    """
    Contour an array using matplotlib; write shapefile of contours.

    Parameters
    ----------
    modelgrid : flopy.discretization.Grid object
        model grid object
    filename : str
        Path of output file with '.shp' extention.
    a : 2D numpy array
        Array to contour
    fieldname : str
        gis field name
    interval : float
        interval to calculate levels from
    levels : list
        list of contour levels
    maxlevels : int
        maximum number of contour levels
    epsg : int
        EPSG code. See https://www.epsg-registry.org/ or spatialreference.org
    prj : str
        Existing projection file to be used with new shapefile.
    **kwargs : keyword arguments to flopy.export.shapefile_utils.recarray2shp

    """
    import matplotlib.pyplot as plt

    if epsg is None:
        epsg = modelgrid.epsg
    if prj is None:
        prj = modelgrid.proj4

    if interval is not None:
        imin = np.nanmin(a)
        imax = np.nanmax(a)
        nlevels = np.round(np.abs(imax - imin) / interval, 2)
        msg = '{:.0f} levels at interval of {} > maxlevels={}'.format(
            nlevels,
            interval,
            maxlevels)
        assert nlevels < maxlevels, msg
        levels = np.arange(imin, imax, interval)
    ax = plt.subplots()[-1]
    ctr = contour_array(modelgrid, ax, a, levels=levels)
    export_contours(modelgrid, filename, ctr, fieldname, epsg, prj, **kwargs)
    plt.close()


def contour_array(modelgrid, ax, a, **kwargs):
    """
    Create a QuadMesh plot of the specified array using pcolormesh

    Parameters
    ----------
    modelgrid : flopy.discretization.Grid object
        modelgrid object
    ax : matplotlib.axes.Axes
        ax to add the contours

    a : np.ndarray
        array to contour

    Returns
    -------
    contour_set : ContourSet

    """
    from ..plot import PlotMapView

    kwargs['ax'] = ax
    pmv = PlotMapView(modelgrid=modelgrid)
    contour_set = pmv.contour_array(a=a, **kwargs)

    return contour_set
<|MERGE_RESOLUTION|>--- conflicted
+++ resolved
@@ -228,11 +228,6 @@
     Parameters
     ----------
     f : NetCdf object
-<<<<<<< HEAD
-    times : list
-        list of times
-=======
->>>>>>> f539d072
     array : np.ndarray
         zonebudget output budget group array
     var_name : str
@@ -436,17 +431,11 @@
                                                    zonebud.flux,
                                                    logger)
 
-<<<<<<< HEAD
-            # todo: write the zone array to standard output
-=======
             # write the zone array to standard output
->>>>>>> f539d072
             _add_output_nc_variable(f, times, shape3d, zonebud,
                                     "budget_zones", logger=logger,
                                     mask_vals=mask_vals,
                                     mask_array3d=mask_array3d)
-<<<<<<< HEAD
-=======
 
     elif isinstance(f, str) and f.endswith('.shp'):
         attrib_dict = {}
@@ -500,7 +489,6 @@
         if attrib_dict:
             shapefile_utils.write_grid_shapefile(f, ml.modelgrid, attrib_dict)
 
->>>>>>> f539d072
     else:
         if logger:
             logger.lraise("unrecognized export argument:{0}".format(f))
@@ -1653,4 +1641,4 @@
     pmv = PlotMapView(modelgrid=modelgrid)
     contour_set = pmv.contour_array(a=a, **kwargs)
 
-    return contour_set
+    return contour_set