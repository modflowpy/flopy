import sys, inspect, copy, os
import numpy as np
from collections import OrderedDict
from ..data.mfstructure import DatumType
from .mfdatastorage import DataStorage, DataStructureType, DataStorageType
from ...utils.datautil import MultiList
from ..mfbase import ExtFileAction, MFDataException
from ..utils.mfenums import DiscretizationType
from ...datbase import DataType
from .mffileaccess import MFFileAccessArray
from .mfdata import MFMultiDimVar, MFTransient


class MFArray(MFMultiDimVar):
    """
    Provides an interface for the user to access and update MODFLOW array data.

    Parameters
    ----------
    sim_data : MFSimulationData
        data contained in the simulation
    structure : MFDataStructure
        describes the structure of the data
    data : list or ndarray
        actual data
    enable : bool
        enable/disable the array
    path : tuple
        path in the data dictionary to this MFArray
    dimensions : MFDataDimensions
        dimension information related to the model, package, and array

    Attributes
    ----------
    data_type : DataType
        type of data stored in the scalar
    plotable : bool
        if the scalar is plotable
    dtype : numpy.dtype
        the scalar's numpy data type
    data : variable
        calls get_data with default parameters

    Methods
    -------
    new_simulation : (sim_data : MFSimulationData)
        initialize MFArray object for a new simulation
    supports_layered : bool
        Returns whether this MFArray supports layered data
    set_layered_data : (layered_data : bool)
        Sets whether this MFArray supports layered data
    store_as_external_file : (external_file_path : string, layer_num : int,
                             replace_existing_external : bool)
        Stores data from layer "layer_num" to an external file at
        "external_file_path".  For unlayered data do not pass in "layer".
        If layer is not specified all layers will be stored with each layer
        as a separate file. If replace_existing_external is set to False,
        this method will not do anything if the data is already in an
        external file.
    store_as_internal_array : (multiplier : float, layer_num : int)
        Stores data from layer "layer_num" internally within the MODFLOW file
        with a multiplier "multiplier". For unlayered data do not pass in
        "layer".
    has_data : (layer_num : int) : bool
        Returns whether layer "layer_num" has any data associated with it.
        For unlayered data do not pass in "layer".
    get_data : (layer_num : int) : ndarray
        Returns the data associated with layer "layer_num".  If "layer_num" is
        None, returns all data.
    set_data : (data : ndarray/list, multiplier : float, layer_num : int)
        Sets the contents of the data at layer "layer_num" to "data" with
        multiplier "multiplier". For unlayered
        data do not pass in "layer_num".  data can have the following formats:
        1) ndarray - numpy ndarray containing all of the data
        2) [data] - python list containing all of the data
        3) val - a single constant value to be used for all of the data
        4) {'filename':filename, 'factor':fct, 'iprn':print, 'data':data} -
        dictionary defining external file information
        5) {'data':data, 'factor':fct, 'iprn':print) - dictionary defining
        internal information. Data that is layered can also be set by defining
        a list with a length equal to the number of layers in the model.
        Each layer in the list contains the data as defined in the
        formats above:
            [layer_1_val, [layer_2_array_vals],
            {'filename':file_with_layer_3_data, 'factor':fct, 'iprn':print}]

    load : (first_line : string, file_handle : file descriptor,
            block_header : MFBlockHeader, pre_data_comments : MFComment) :
            tuple (bool, string)
        Loads data from first_line (the first line of data) and open file
        file_handle which is pointing to the second line of data.  Returns a
        tuple with the first item indicating whether all data was read and
        the second item being the last line of text read from the file.
    get_file_entry : (layer : int) : string
        Returns a string containing the data in layer "layer".  For unlayered
        data do not pass in "layer".

    See Also
    --------

    Notes
    -----

    Examples
    --------


    """
    def __init__(self, sim_data, model_or_sim, structure, data=None,
                 enable=True, path=None, dimensions=None):
        super(MFArray, self).__init__(sim_data, model_or_sim, structure, enable, path,
                                      dimensions)
        if self.structure.layered:
            try:
                self._layer_shape = self.layer_shape()
            except Exception as ex:
                type_, value_, traceback_ = sys.exc_info()
                raise MFDataException(self.structure.get_model(),
                                      self.structure.get_package(),
                                      self._path,
                                      'resolving layer dimensions',
                                      self.structure.name,
                                      inspect.stack()[0][3], type_,
                                      value_, traceback_, None,
                                      self._simulation_data.debug, ex)
        else:
            self._layer_shape = (1,)
        if self._layer_shape[0] is None:
            self._layer_shape = (1,)
        self._data_type = structure.data_item_structures[0].type
        try:
            shp_ml = MultiList(shape=self._layer_shape)
            self._data_storage = self._new_storage(shp_ml.get_total_size()
                                                   != 1)
        except Exception as ex:
            type_, value_, traceback_ = sys.exc_info()
            raise MFDataException(structure.get_model(),
                                  structure.get_package(), path,
                                  'creating storage', structure.name,
                                  inspect.stack()[0][3],
                                  type_, value_, traceback_, None,
                                  sim_data.debug, ex)
        self._last_line_info = []
        if self.structure.type == DatumType.integer:
            multiplier = [1]
        else:
            multiplier = [1.0]
        if data is not None:
            try:
                self._get_storage_obj().set_data(data, key=self._current_key,
                                                 multiplier=multiplier)
            except Exception as ex:
                type_, value_, traceback_ = sys.exc_info()
                raise MFDataException(self.structure.get_model(),
                                      self.structure.get_package(),
                                      self._path,
                                      'setting data',
                                      self.structure.name,
                                      inspect.stack()[0][3], type_,
                                      value_, traceback_, None,
                                      self._simulation_data.debug, ex)

    def __setattr__(self, name, value):
        if name == '__setstate__':
            raise AttributeError(name)
        elif name == 'fname':
            self._get_storage_obj().layer_storage.first_item().fname = value
        elif name == 'factor':
            self._get_storage_obj().layer_storage.first_item().factor = value
        elif name == 'iprn':
            self._get_storage_obj().layer_storage.first_item().iprn = value
        elif name == 'binary':
            self._get_storage_obj().layer_storage.first_item().binary = value
        else:
            super(MFArray, self).__setattr__(name, value)

    def __getitem__(self, k):
        if isinstance(k, int):
            k = (k,)
        storage = self._get_storage_obj()
        if storage.layered and (isinstance(k, tuple) or isinstance(k, list)):
            if not storage.layer_storage.in_shape(k):
                comment = 'Could not retrieve layer {} of "{}". There' \
                          'are only {} layers available' \
                          '.'.format(k, self.structure.name,
                                     len(storage.layer_storage))
                type_, value_, traceback_ = sys.exc_info()
                raise MFDataException(self.structure.get_model(),
                                      self.structure.get_package(),
                                      self._path,
                                      'getting data',
                                      self.structure.name,
                                      inspect.stack()[0][3], type_,
                                      value_, traceback_, comment,
                                      self._simulation_data.debug)
            # for layered data treat k as layer number(s)
            return storage.layer_storage[k]
        else:
            # for non-layered data treat k as an array/list index of the data
            if isinstance(k, int):
                try:
                    if len(self._get_data(apply_mult=True).shape) == 1:
                        return self._get_data(apply_mult=True)[k]
                    elif self._get_data(apply_mult=True).shape[0] == 1:
                        return self._get_data(apply_mult=True)[0, k]
                    elif self._get_data(apply_mult=True).shape[1] == 1:
                        return self._get_data(apply_mult=True)[k, 0]
                except Exception as ex:
                    type_, value_, traceback_ = sys.exc_info()
                    raise MFDataException(self.structure.get_model(),
                                          self.structure.get_package(),
                                          self._path,
                                          'setting data',
                                          self.structure.name,
                                          inspect.stack()[0][3], type_,
                                          value_, traceback_, None,
                                          self._simulation_data.debug, ex)

                comment = 'Unable to resolve index "{}" for ' \
                          'multidimensional data.'.format(k)
                type_, value_, traceback_ = sys.exc_info()
                raise MFDataException(self.structure.get_model(),
                                      self.structure.get_package(),
                                      self._path,
                                      'getting data',
                                      self.structure.name,
                                      inspect.stack()[0][3], type_,
                                      value_, traceback_, comment,
                                      self._simulation_data.debug)
            else:
                try:
                    if isinstance(k, tuple):
                        if len(k) == 3:
                            return self._get_data(apply_mult=True)[k[0], k[1],
                                                                   k[2]]
                        elif len(k) == 2:
                            return self._get_data(apply_mult=True)[k[0], k[1]]
                        if len(k) == 1:
                            return self._get_data(apply_mult=True)[k]
                    else:
                        return self._get_data(apply_mult=True)[(k,)]
                except Exception as ex:
                    type_, value_, traceback_ = sys.exc_info()
                    raise MFDataException(self.structure.get_model(),
                                          self.structure.get_package(),
                                          self._path,
                                          'setting data',
                                          self.structure.name,
                                          inspect.stack()[0][3], type_,
                                          value_, traceback_, None,
                                          self._simulation_data.debug, ex)

    def __setitem__(self, k, value):
        storage = self._get_storage_obj()
        self._resync()
        if storage.layered:
            if isinstance(k, int):
                k = (k,)
            # for layered data treat k as a layer number
            try:
               storage.layer_storage[k]._set_data(value)
            except Exception as ex:
                type_, value_, traceback_ = sys.exc_info()
                raise MFDataException(self.structure.get_model(),
                                      self.structure.get_package(),
                                      self._path,
                                      'setting data',
                                      self.structure.name,
                                      inspect.stack()[0][3], type_,
                                      value_, traceback_, None,
                                      self._simulation_data.debug, ex)

        else:
            try:
                # for non-layered data treat k as an array/list index of the data
                a = self._get_data()
                a[k] = value
                a = a.astype(self._get_data().dtype)
                layer_storage = storage.layer_storage.first_item()
                self._get_storage_obj()._set_data(a, key=self._current_key,
                                                  multiplier=layer_storage.factor)
            except Exception as ex:
                type_, value_, traceback_ = sys.exc_info()
                raise MFDataException(self.structure.get_model(),
                                      self.structure.get_package(),
                                      self._path,
                                      'setting data',
                                      self.structure.name,
                                      inspect.stack()[0][3], type_,
                                      value_, traceback_, None,
                                      self._simulation_data.debug, ex)

    @property
    def data_type(self):
        if self.structure.layered:
            return DataType.array3d
        else:
            return DataType.array2d

    @property
    def dtype(self):
        return self._get_data().dtype.type

    @property
    def plotable(self):
        if self.model is None:
            return False
        else:
            return True

    def new_simulation(self, sim_data):
        super(MFArray, self).new_simulation(sim_data)
        self._data_storage = self._new_storage(False)
        self._layer_shape = (1,)

    def supports_layered(self):
        try:
            model_grid = self._data_dimensions.get_model_grid()
        except Exception as ex:
            type_, value_, traceback_ = sys.exc_info()
            raise MFDataException(self.structure.get_model(),
                                  self.structure.get_package(),
                                  self._path,
                                  'getting model grid',
                                  self.structure.name,
                                  inspect.stack()[0][3], type_,
                                  value_, traceback_, None,
                                  self._simulation_data.debug, ex)
        return self.structure.layered and \
            model_grid.grid_type() != DiscretizationType.DISU

    def set_layered_data(self, layered_data):
        if layered_data is True and self.structure.layered is False:
            if self._data_dimensions.get_model_grid().grid_type() == \
                    DiscretizationType.DISU:
                comment = 'Layered option not available for unstructured ' \
                             'grid. {}'.format(self._path)
            else:
                comment = 'Data "{}" does not support layered option. ' \
                             '{}'.format(self._data_name, self._path)
            type_, value_, traceback_ = sys.exc_info()
            raise MFDataException(self.structure.get_model(),
                                  self.structure.get_package(),
                                  self._path,
                                  'setting layered data', self.structure.name,
                                  inspect.stack()[0][3], type_, value_,
                                  traceback_, comment,
                                  self._simulation_data.debug)
        self._get_storage_obj().layered = layered_data

    def make_layered(self):
        if self.supports_layered():
            try:
                self._get_storage_obj().make_layered()
            except Exception as ex:
                type_, value_, traceback_ = sys.exc_info()
                raise MFDataException(self.structure.get_model(),
                                      self.structure.get_package(),
                                      self._path,
                                      'making data layered',
                                      self.structure.name,
                                      inspect.stack()[0][3], type_,
                                      value_, traceback_, None,
                                      self._simulation_data.debug, ex)
        else:
            if self._data_dimensions.get_model_grid().grid_type() == \
                    DiscretizationType.DISU:
                comment = 'Layered option not available for unstructured ' \
                             'grid. {}'.format(self._path)
            else:
                comment = 'Data "{}" does not support layered option. ' \
                             '{}'.format(self._data_name, self._path)
            type_, value_, traceback_ = sys.exc_info()
            raise MFDataException(self.structure.get_model(),
                                  self.structure.get_package(),
                                  self._path,
                                  'converting data to layered',
                                  self.structure.name,
                                  inspect.stack()[0][3], type_, value_,
                                  traceback_, comment,
                                  self._simulation_data.debug)

<<<<<<< HEAD
    def store_as_external_file(self, external_file_path, multiplier=None,
                               layer=None, binary=False):
        if isinstance(layer, int):
            layer = (layer,)
=======
    def store_as_external_file(self, external_file_path, layer=None,
                               binary=False,
                               replace_existing_external=True):
>>>>>>> f539d072
        storage = self._get_storage_obj()
        if storage is None:
            self._set_storage_obj(self._new_storage(False, True))
            storage = self._get_storage_obj()
<<<<<<< HEAD
        ds_index = self._resolve_layer_index(layer)
        if multiplier is None:
            multiplier = [storage.get_default_mult()]

        try:
            # move data to file
            if storage.layer_storage[ds_index[0]].data_storage_type == \
                    DataStorageType.external_file:
                storage.external_to_external(external_file_path, multiplier,
                                             layer)
=======
        # build list of layers
        if layer is None:
            layer_list = []
            for index in range(0, storage.layer_storage.get_total_size()):
                if replace_existing_external or \
                        storage.layer_storage[index].data_storage_type == \
                        DataStorageType.internal_array:
                    layer_list.append(index)
        else:
            if replace_existing_external or \
                    storage.layer_storage[layer].data_storage_type == \
                    DataStorageType.internal_array:
                layer_list = [layer]
>>>>>>> f539d072
            else:
                layer_list = []

        # store data from each layer in a separate file
        for current_layer in layer_list:
            # determine external file name for layer
            if len(layer_list) > 0:
                fname, ext = os.path.splitext(external_file_path)
                if len(layer_list) == 1:
                    file_path = '{}{}'.format(fname, ext)
                else:
                    file_path = '{}_layer{}{}'.format(fname, current_layer + 1,
                                                      ext)
            else:
                file_path = external_file_path
            if isinstance(current_layer, int):
                current_layer = (current_layer,)
            # get the layer's data
            data = self._get_data(current_layer, True)
            if data is None:
                # do not write empty data to an external file
                continue
            if isinstance(data, str) and self._tas_info(data)[0] is not \
                    None:
                # data must not be time array series information
                continue
            if storage.get_data_dimensions(current_layer)[0] == -9999:
                # data must have well defined dimensions to make external
                continue
            try:
                # store layer's data in external file
                factor = storage.layer_storage[current_layer].factor
                external_data = {'filename': file_path,
                                 'data': self._get_data(current_layer, True),
                                 'factor': factor,
                                 'binary': binary}
                self._set_data(external_data, layer=current_layer)
            except Exception as ex:
                type_, value_, traceback_ = sys.exc_info()
                raise MFDataException(self.structure.get_model(),
                                      self.structure.get_package(),
                                      self._path,
                                      'storing data in external file '
                                      '{}'.format(external_file_path),
                                      self.structure.name,
                                      inspect.stack()[0][3], type_,
                                      value_, traceback_, None,
                                      self._simulation_data.debug, ex)

    def has_data(self, layer=None):
        storage = self._get_storage_obj()
        if storage is None:
            return False
        if isinstance(layer, int):
            layer = (layer,)
        try:
            return storage.has_data(layer)
        except Exception as ex:
            type_, value_, traceback_ = sys.exc_info()
            raise MFDataException(self.structure.get_model(),
                                  self.structure.get_package(),
                                  self._path,
                                  'checking for data',
                                  self.structure.name,
                                  inspect.stack()[0][3], type_,
                                  value_, traceback_, None,
                                  self._simulation_data.debug, ex)

    @property
    def data(self):
<<<<<<< HEAD
        return self.get_data()
=======
        return self._get_data()
>>>>>>> f539d072

    def get_data(self, layer=None, apply_mult=False, **kwargs):
        return self._get_data(layer, apply_mult, **kwargs)

    def _get_data(self, layer=None, apply_mult=False, **kwargs):
        if self._get_storage_obj() is None:
            self._data_storage = self._new_storage(False)
        if isinstance(layer, int):
            layer = (layer,)
        storage = self._get_storage_obj()
        if storage is not None:
            try:
                data = storage.get_data(layer, apply_mult)
                if 'array' in kwargs and kwargs['array'] \
                        and isinstance(self, MFTransientArray):
                    data = np.expand_dims(data, 0)
                return data
            except Exception as ex:
                type_, value_, traceback_ = sys.exc_info()
                raise MFDataException(self.structure.get_model(),
                                      self.structure.get_package(),
                                      self._path,
                                      'getting data',
                                      self.structure.name,
                                      inspect.stack()[0][3], type_,
                                      value_, traceback_, None,
                                      self._simulation_data.debug, ex)
        return None

    def set_data(self, data, multiplier=None, layer=None):
<<<<<<< HEAD
=======
        self._set_data(data, multiplier, layer)

    def _set_data(self, data, multiplier=None, layer=None):
>>>>>>> f539d072
        self._resync()
        if self._get_storage_obj() is None:
            self._data_storage = self._new_storage(False)
        if multiplier is None:
            multiplier = [self._get_storage_obj().get_default_mult()]
        if isinstance(layer, int):
            layer = (layer,)
        if isinstance(data, str):
            # check to see if this is a time series array
            tas_name, tas_label = self._tas_info(data)
            if tas_name is not None:
                # verify and save as time series array
                self._get_storage_obj().set_tas(tas_name, tas_label,
                                                self._current_key)
                return

        storage = self._get_storage_obj()
        if self.structure.name == 'aux' and layer is None:
            if isinstance(data, dict):
                aux_data = copy.deepcopy(data['data'])
            else:
                aux_data = data
            # make a list out of a single item
            if isinstance(aux_data, int) or \
                    isinstance(aux_data, float) or \
                    isinstance(aux_data, str):
                aux_data = [[aux_data]]
            # handle special case of aux variables in an array
            self.layered = True
            aux_var_names = self._data_dimensions.\
                package_dim.get_aux_variables()
            if len(aux_data) == len(aux_var_names[0]) - 1:
                for layer, aux_var_data in enumerate(aux_data):
                    if layer > 0 and \
                            layer >= storage.layer_storage.get_total_size():
                        storage.add_layer()
                    if isinstance(data, dict):
                        # put layer data back in dictionary
                        layer_data = data
                        layer_data['data'] = aux_var_data
                    else:
                        layer_data = aux_var_data
                    try:
                        storage.set_data(layer_data, [layer], multiplier,
                                         self._current_key)
                    except Exception as ex:
                        type_, value_, traceback_ = sys.exc_info()
                        raise MFDataException(self.structure.get_model(),
                                              self.structure.get_package(),
                                              self._path,
                                              'setting data',
                                              self.structure.name,
                                              inspect.stack()[0][3], type_,
                                              value_, traceback_, None,
                                              self._simulation_data.debug, ex)
            else:
                message = 'Unable to set data for aux variable. ' \
                          'Expected {} aux variables but got ' \
                          '{}.'.format(len(aux_var_names[0]),
                                       len(data))
                type_, value_, traceback_ = sys.exc_info()
                raise MFDataException(
                    self._data_dimensions.structure.get_model(),
                    self._data_dimensions.structure.get_package(),
                    self._data_dimensions.structure.path,
                    'setting aux variables',
                    self._data_dimensions.structure.name,
                    inspect.stack()[0][3], type_, value_, traceback_,
                    message, self._simulation_data.debug)
        else:
            try:
                storage.set_data(data, layer, multiplier,
                                 key=self._current_key)
            except Exception as ex:
                type_, value_, traceback_ = sys.exc_info()
                raise MFDataException(self.structure.get_model(),
                                      self.structure.get_package(),
                                      self._path,
                                      'setting data',
                                      self.structure.name,
                                      inspect.stack()[0][3], type_,
                                      value_, traceback_, None,
                                      self._simulation_data.debug, ex)
        self._layer_shape = storage.layer_storage.list_shape

    def load(self, first_line, file_handle, block_header,
             pre_data_comments=None, external_file_info=None):
        super(MFArray, self).load(first_line, file_handle, block_header,
                                  pre_data_comments=None,
                                  external_file_info=None)
        self._resync()
        if self.structure.layered:
            try:
                model_grid = self._data_dimensions.get_model_grid()
            except Exception as ex:
                type_, value_, traceback_ = sys.exc_info()
                raise MFDataException(self.structure.get_model(),
                                      self.structure.get_package(),
                                      self._path,
                                      'getting model grid',
                                      self.structure.name,
                                      inspect.stack()[0][3], type_,
                                      value_, traceback_, None,
                                      self._simulation_data.debug, ex)
            if self._layer_shape[-1] != model_grid.num_layers():
                if model_grid.grid_type() == DiscretizationType.DISU:
                    self._layer_shape = (1,)
                else:
                    self._layer_shape = (model_grid.num_layers(),)
                    if self._layer_shape[-1] is None:
                        self._layer_shape = (1,)
                shape_ml = MultiList(shape=self._layer_shape)
                self._set_storage_obj(self._new_storage(
                    shape_ml.get_total_size() != 1, True))
        file_access = MFFileAccessArray(self.structure, self._data_dimensions,
                                        self._simulation_data, self._path,
                                        self._current_key)
        storage = self._get_storage_obj()
        self._layer_shape, return_val = file_access.load_from_package(
            first_line, file_handle, self._layer_shape, storage,
            self._keyword, pre_data_comments=None)
        if external_file_info is not None:
            storage.point_to_existing_external_file(
                external_file_info, storage.layer_storage.get_total_size() - 1)

        return return_val

    def _is_layered_aux(self):
        # determine if this is the special aux variable case
        if self.structure.name.lower() == 'aux' and \
                self._get_storage_obj().layered:
            return True
        else:
            return False

    def get_file_entry(self, layer=None,
                       ext_file_action=ExtFileAction.copy_relative_paths):
        return self._get_file_entry(layer, ext_file_action)

    def _get_file_entry(self, layer=None,
                       ext_file_action=ExtFileAction.copy_relative_paths):
        if isinstance(layer, int):
            layer = (layer,)
        data_storage = self._get_storage_obj()
        if data_storage is None or \
                data_storage.layer_storage.get_total_size() == 0 \
                or not data_storage.has_data():
            return ''

        layered_aux = self._is_layered_aux()

        # prepare indent
        indent = self._simulation_data.indent_string
        shape_ml = MultiList(shape=self._layer_shape)
        if shape_ml.get_total_size() == 1:
            data_indent = indent
        else:
            data_indent = '{}{}'.format(indent,
                                        self._simulation_data.indent_string)

        file_entry_array = []
        if data_storage.data_structure_type == DataStructureType.scalar:
            # scalar data, like in the case of a time array series gets written
            # on a single line
            try:
                data = data_storage.get_data()
            except Exception as ex:
                type_, value_, traceback_ = sys.exc_info()
                raise MFDataException(self.structure.get_model(),
                                      self.structure.get_package(),
                                      self._path,
                                      'getting data',
                                      self.structure.name,
                                      inspect.stack()[0][3], type_,
                                      value_, traceback_, None,
                                      self._simulation_data.debug, ex)
            if self.structure.data_item_structures[0].numeric_index or \
                    self.structure.data_item_structures[0].is_cellid:
                # for cellid and numeric indices convert from 0 base to 1 based
                data = abs(data) + 1
            file_entry_array.append('{}{}{}{}\n'.format(indent,
                                                        self.structure.name,
                                                        indent,
                                                        data))
        elif data_storage.layered:
            if not layered_aux:
                if not self.structure.data_item_structures[0].just_data:
                    name = self.structure.name
                    file_entry_array.append('{}{}{}{}\n'.format(indent, name,
                                                                indent,
                                                                'LAYERED'))
                else:
                    file_entry_array.append('{}{}\n'.format(indent, 'LAYERED'))

            if layer is None:
                layer_min = shape_ml.first_index()
                layer_max = copy.deepcopy(self._layer_shape)
            else:
                # set layer range
                if not shape_ml.in_shape(layer):
                    comment = 'Layer {} for variable "{}" does not exist' \
                              '.'.format(layer, self._data_name)
                    type_, value_, traceback_ = sys.exc_info()
                    raise MFDataException(self.structure.get_model(),
                                          self.structure.get_package(),
                                          self._path,
                                          'getting file entry',
                                          self.structure.name,
                                          inspect.stack()[0][3], type_, value_,
                                          traceback_, comment,
                                          self._simulation_data.debug)

                layer_min = layer
                layer_max = shape_ml.inc_shape_idx(layer)
            for layer in shape_ml.indexes(layer_min, layer_max):
                file_entry_array.append(
                        self._get_file_entry_layer(layer, data_indent,
                                                   data_storage.layer_storage[
                                                   layer].data_storage_type,
                                                   ext_file_action,
                                                   layered_aux))
        else:
            # data is not layered
            if not self.structure.data_item_structures[0].just_data:
                if self._data_name == 'aux':
                    file_entry_array.append('{}{}\n'.format(
                        indent, self._get_aux_var_name([0])))
                else:
                    file_entry_array.append('{}{}\n'.format(indent,
                                                        self.structure.name))

            data_storage_type = data_storage.layer_storage[0].data_storage_type
            file_entry_array.append(
                    self._get_file_entry_layer(None, data_indent,
                                               data_storage_type,
                                               ext_file_action))

        return ''.join(file_entry_array)

    def _new_storage(self, set_layers=True, base_storage=False,
                     stress_period=0):
        if set_layers:
            return DataStorage(self._simulation_data, self._model_or_sim,
                               self._data_dimensions, self._get_file_entry,
                               DataStorageType.internal_array,
                               DataStructureType.ndarray, self._layer_shape,
                               stress_period=stress_period,
                               data_path=self._path)
        else:
            return DataStorage(self._simulation_data, self._model_or_sim,
                               self._data_dimensions, self._get_file_entry,
                               DataStorageType.internal_array,
                               DataStructureType.ndarray,
                               stress_period=stress_period,
                               data_path=self._path)

    def _get_storage_obj(self):
        return self._data_storage

    def _set_storage_obj(self, storage):
        self._data_storage = storage

    def _get_file_entry_layer(self, layer, data_indent, storage_type,
                              ext_file_action, layered_aux=False):
        if not self.structure.data_item_structures[0].just_data and \
                not layered_aux:
            indent_string = '{}{}'.format(self._simulation_data.indent_string,
                                          self._simulation_data.indent_string)
        else:
            indent_string = self._simulation_data.indent_string

        file_entry = ''
        if layered_aux:
            try:
                # display aux name
                file_entry = '{}{}\n'.format(indent_string,
                                             self._get_aux_var_name(layer))
            except Exception as ex:
                type_, value_, traceback_ = sys.exc_info()
                raise MFDataException(self.structure.get_model(),
                                      self.structure.get_package(),
                                      self._path,
                                      'getting aux variables',
                                      self.structure.name,
                                      inspect.stack()[0][3], type_,
                                      value_, traceback_, None,
                                      self._simulation_data.debug, ex)
            indent_string = '{}{}'.format(indent_string,
                                          self._simulation_data.indent_string)

        data_storage = self._get_storage_obj()
        if storage_type == DataStorageType.internal_array:
            # internal data header + data
            format_str = self._get_internal_formatting_string(layer).upper()
            lay_str = self._get_data_layer_string(layer, data_indent).upper()
            file_entry = '{}{}{}\n{}'.format(file_entry, indent_string,
                                               format_str, lay_str)
        elif storage_type == DataStorageType.internal_constant:
            #  constant data
            try:
                const_val = data_storage.get_const_val(layer)
            except Exception as ex:
                type_, value_, traceback_ = sys.exc_info()
                raise MFDataException(self.structure.get_model(),
                                      self.structure.get_package(),
                                      self._path,
                                      'getting constant value',
                                      self.structure.name,
                                      inspect.stack()[0][3], type_,
                                      value_, traceback_, None,
                                      self._simulation_data.debug, ex)
            const_str = self._get_constant_formatting_string(
                const_val, layer, self._data_type).upper()
            file_entry = '{}{}{}'.format(file_entry, indent_string,
                                         const_str)
        else:
            #  external data
            ext_str = self._get_external_formatting_string(layer,
                                                           ext_file_action)
            file_entry = '{}{}{}'.format(file_entry, indent_string,
                                         ext_str)
            #  add to active list of external files
            try:
                file_path = data_storage.get_external_file_path(layer)
            except Exception as ex:
                type_, value_, traceback_ = sys.exc_info()
                comment = 'Could not get external file path for layer ' \
                          '"{}"'.format(layer),
                raise MFDataException(self.structure.get_model(),
                                      self.structure.get_package(),
                                      self._path,
                                      'getting external file path',
                                      self.structure.name,
                                      inspect.stack()[0][3], type_,
                                      value_, traceback_, comment,
                                      self._simulation_data.debug, ex)
            package_dim = self._data_dimensions.package_dim
            model_name = package_dim.model_dim[0].model_name
            self._simulation_data.mfpath.add_ext_file(file_path, model_name)
        return file_entry

    def _get_data_layer_string(self, layer, data_indent):
        # iterate through data layer
        try:
            data = self._get_storage_obj().get_data(layer, False)
        except Exception as ex:
            type_, value_, traceback_ = sys.exc_info()
            comment =  'Could not get data for layer "{}"'.format(layer)
            raise MFDataException(self.structure.get_model(),
                                  self.structure.get_package(),
                                  self._path,
                                  'getting data',
                                  self.structure.name,
                                  inspect.stack()[0][3], type_,
                                  value_, traceback_, comment,
                                  self._simulation_data.debug, ex)
        file_access = MFFileAccessArray(self.structure, self._data_dimensions,
                                        self._simulation_data, self._path,
                                        self._current_key)
        return file_access.get_data_string(data, self._data_type, data_indent)

    def _resolve_layer_index(self, layer, allow_multiple_layers=False):
        # handle layered vs non-layered data
        storage = self._get_storage_obj()
        if storage.layered:
            if layer is None:
                if storage.layer_storage.get_total_size() == 1:
                    layer_index = [0]
                elif allow_multiple_layers:
                    layer_index = storage.get_active_layer_indices()
                else:
                    comment = 'Data "{}" is layered but no ' \
                                 'layer_num was specified' \
                                 '.'.format(self._data_name)
                    type_, value_, traceback_ = sys.exc_info()
                    raise MFDataException(self.structure.get_model(),
                                          self.structure.get_package(),
                                          self._path,
                                          'resolving layer index',
                                          self.structure.name,
                                          inspect.stack()[0][3], type_, value_,
                                          traceback_, comment,
                                          self._simulation_data.debug)

            else:
                layer_index = [layer]
        else:
            layer_index = [[0]]
        return layer_index

    def _verify_data(self, data_iter, layer_num):
        # TODO: Implement
        return True

    def plot(self, filename_base=None, file_extension=None, mflay=None,
             fignum=None, title=None, **kwargs):
        """
        Plot 3-D model input data

        Parameters
        ----------
        filename_base : str
            Base file name that will be used to automatically generate file
            names for output image files. Plots will be exported as image
            files if file_name_base is not None. (default is None)
        file_extension : str
            Valid matplotlib.pyplot file extension for savefig(). Only used
            if filename_base is not None. (default is 'png')
        mflay : int
            MODFLOW zero-based layer number to return.  If None, then all
            all layers will be included. (default is None)
        **kwargs : dict
            axes : list of matplotlib.pyplot.axis
                List of matplotlib.pyplot.axis that will be used to plot
                data for each layer. If axes=None axes will be generated.
                (default is None)
            pcolor : bool
                Boolean used to determine if matplotlib.pyplot.pcolormesh
                plot will be plotted. (default is True)
            colorbar : bool
                Boolean used to determine if a color bar will be added to
                the matplotlib.pyplot.pcolormesh. Only used if pcolor=True.
                (default is False)
            inactive : bool
                Boolean used to determine if a black overlay in inactive
                cells in a layer will be displayed. (default is True)
            contour : bool
                Boolean used to determine if matplotlib.pyplot.contour
                plot will be plotted. (default is False)
            clabel : bool
                Boolean used to determine if matplotlib.pyplot.clabel
                will be plotted. Only used if contour=True. (default is False)
            grid : bool
                Boolean used to determine if the model grid will be plotted
                on the figure. (default is False)
            masked_values : list
                List of unique values to be excluded from the plot.

        Returns
        ----------
        out : list
            Empty list is returned if filename_base is not None. Otherwise
            a list of matplotlib.pyplot.axis is returned.
        """
        from flopy.plot import PlotUtilities

        if not self.plotable:
            raise TypeError("Simulation level packages are not plotable")

        if len(self.array.shape) == 2:
            axes = PlotUtilities._plot_util2d_helper(self,
                                                     title=title,
                                                     filename_base=filename_base,
                                                     file_extension=file_extension,
                                                     fignum=fignum,
                                                     **kwargs)
        elif len(self.array.shape) == 3:
            axes = PlotUtilities._plot_util3d_helper(self,
                                                     filename_base=filename_base,
                                                     file_extension=file_extension,
                                                     mflay=mflay,
                                                     fignum=fignum,
                                                     **kwargs)
        else:
            axes = None

        return axes


class MFTransientArray(MFArray, MFTransient):
    """
    Provides an interface for the user to access and update MODFLOW transient
    array data.

    Parameters
    ----------
    sim_data : MFSimulationData
        data contained in the simulation
    structure : MFDataStructure
        describes the structure of the data
    data : list or ndarray
        actual data
    enable : bool
        enable/disable the array
    path : tuple
        path in the data dictionary to this MFArray
    dimensions : MFDataDimensions
        dimension information related to the model, package, and array

    Methods
    -------
    add_transient_key : (transient_key : int)
        Adds a new transient time allowing data for that time to be stored and
        retrieved using the key "transient_key"
    get_data : (layer_num : int, key : int) : ndarray
        Returns the data associated with layer "layer_num" during time "key".
        If "layer_num" is None, returns all data for time "key".
    set_data : (data : ndarray/list, multiplier : float, layer_num : int,
        key : int)
        Sets the contents of the data at layer "layer_num" and time "key" to
        "data" with multiplier "multiplier". For unlayered data do not pass
        in "layer_num".
    load : (first_line : string, file_handle : file descriptor,
            block_header : MFBlockHeader, pre_data_comments : MFComment) :
            tuple (bool, string)
        Loads data from first_line (the first line of data) and open file
        handle which is pointing to the second line of data.  Returns a
        tuple with the first item indicating whether all data was read
        and the second item being the last line of text read from the file.
    get_file_entry : (layer : int, key : int) : string
        Returns a string containing the data in layer "layer" at time "key".
        For unlayered data do not pass in "layer".

    See Also
    --------

    Notes
    -----

    Examples
    --------


    """
    def __init__(self, sim_data, model_or_sim, structure, enable=True,
                 path=None, dimensions=None):
        super(MFTransientArray, self).__init__(sim_data=sim_data,
                                               model_or_sim=model_or_sim,
                                               structure=structure,
                                               data=None,
                                               enable=enable,
                                               path=path,
                                               dimensions=dimensions)
        self._transient_setup(self._data_storage)
        self.repeating = True

    @property
    def data_type(self):
        return DataType.transient2d

    def remove_transient_key(self, transient_key):
        if transient_key in self._data_storage:
            del self._data_storage[transient_key]

    def add_transient_key(self, transient_key):
        super(MFTransientArray, self).add_transient_key(transient_key)
        self._data_storage[transient_key] = \
            super(MFTransientArray, self)._new_storage(stress_period=
                                                       transient_key)

    def store_as_external_file(self, external_file_path, layer=None,
                               binary=False,
                               replace_existing_external=True):
        sim_time = self._data_dimensions.package_dim.model_dim[
            0].simulation_time
        num_sp = sim_time.get_num_stress_periods()
        # store each stress period in separate file(s)
        for sp in range(0, num_sp):
            if sp in self._data_storage:
                self._current_key = sp
                layer_storage = self._get_storage_obj().layer_storage
                if layer_storage.get_total_size() > 0 and \
                        self._get_storage_obj().layer_storage[0].\
                        layer_storage_type != \
                        DataStorageType.external_file:
                    fname, ext = os.path.splitext(external_file_path)
                    full_name = '{}_{}{}'.format(fname, sp+1, ext)
                    super(MFTransientArray, self).\
                        store_as_external_file(full_name, layer, binary,
                                               replace_existing_external)

    def get_data(self, layer=None, apply_mult=True, **kwargs):
        if self._data_storage is not None and len(self._data_storage) > 0:
            if layer is None:
                output = None
                sim_time = self._data_dimensions.package_dim.model_dim[
                    0].simulation_time
                num_sp = sim_time.get_num_stress_periods()
                if 'array' in kwargs:
                    data = None
                    for sp in range(0, num_sp):
                        if sp in self._data_storage:
                            self.get_data_prep(sp)
                            data = super(MFTransientArray, self).get_data(
                                apply_mult=apply_mult, **kwargs)
                            data = np.expand_dims(data, 0)
                        else:
                            if data is None:
                                # get any data
                                self.get_data_prep(self._data_storage.key()[0])
                                data = super(MFTransientArray, self).get_data(
                                    apply_mult=apply_mult, **kwargs)
                                data = np.expand_dims(data, 0)
                            if self.structure.type == DatumType.integer:
                                data = np.full_like(data, 0)
                            else:
                                data = np.full_like(data, 0.0)
                        if output is None:
                            output = data
                        else:
                            output = np.concatenate((output, data))
                    return output
                else:
                    for sp in range(0, num_sp):
                        data = None
                        if sp in self._data_storage:
                            self.get_data_prep(sp)
                            data = super(MFTransientArray, self).get_data(
                                apply_mult=apply_mult, **kwargs)
                        if output is None:
                            if 'array' in kwargs:
                                output = [data]
                            else:
                                output = {sp: data}
                        else:
                            if 'array' in kwargs:
                                output.append(data)
                            else:
                                output[sp] = data
                    return output
            else:
                self.get_data_prep(layer)
                return super(MFTransientArray, self).get_data(
                    apply_mult=apply_mult)
        else:
            return None

    def set_data(self, data, multiplier=None, layer=None, key=None):
        if isinstance(data, dict) or isinstance(data, OrderedDict):
            # each item in the dictionary is a list for one stress period
            # the dictionary key is the stress period the list is for
            del_keys = []
            for key, list_item in data.items():
                if list_item is None:
                    self.remove_transient_key(key)
                    del_keys.append(key)
                else:
                    self._set_data_prep(list_item, key)
                    super(MFTransientArray, self).set_data(list_item,
                                                           multiplier, layer)
            for key in del_keys:
                del data[key]
        else:
            if key is None:
                # search for a key
                new_key_index = self.structure.first_non_keyword_index()
                if new_key_index is not None and hasattr(data, '__len__') and \
                        len(data) > new_key_index:
                    key = data[new_key_index]
                else:
                    key = 0
            if data is None:
                self.remove_transient_key(key)
            else:
                self._set_data_prep(data, key)
                super(MFTransientArray, self).set_data(data, multiplier,
                                                       layer)

    def get_file_entry(self, key=0,
                       ext_file_action=ExtFileAction.copy_relative_paths):
        self._get_file_entry_prep(key)
        return super(MFTransientArray, self).get_file_entry(ext_file_action=
                                                            ext_file_action)

    def load(self, first_line, file_handle, block_header,
             pre_data_comments=None, external_file_info=None):
        self._load_prep(block_header)
        return super(MFTransientArray, self).load(first_line, file_handle,
                                                  pre_data_comments,
                                                  external_file_info)

    def _new_storage(self, set_layers=True, base_storage=False,
                     stress_period=0):
        if base_storage:
            if not isinstance(stress_period, int):
                stress_period = 1
            return super(MFTransientArray, self)._new_storage(set_layers,
                                                              base_storage,
                                                              stress_period)
        else:
            return OrderedDict()

    def _set_storage_obj(self, storage):
        self._data_storage[self._current_key] = storage

    def _get_storage_obj(self):
        if self._current_key is None or \
                self._current_key not in self._data_storage:
            return None
        return self._data_storage[self._current_key]

    def plot(self, kper=None, filename_base=None, file_extension=None,
             mflay=None, fignum=None, **kwargs):
        """
        Plot transient array model input data

        Parameters
        ----------
        transient2d : flopy.utils.util_array.Transient2D object
        filename_base : str
            Base file name that will be used to automatically generate file
            names for output image files. Plots will be exported as image
            files if file_name_base is not None. (default is None)
        file_extension : str
            Valid matplotlib.pyplot file extension for savefig(). Only used
            if filename_base is not None. (default is 'png')
        **kwargs : dict
            axes : list of matplotlib.pyplot.axis
                List of matplotlib.pyplot.axis that will be used to plot
                data for each layer. If axes=None axes will be generated.
                (default is None)
            pcolor : bool
                Boolean used to determine if matplotlib.pyplot.pcolormesh
                plot will be plotted. (default is True)
            colorbar : bool
                Boolean used to determine if a color bar will be added to
                the matplotlib.pyplot.pcolormesh. Only used if pcolor=True.
                (default is False)
            inactive : bool
                Boolean used to determine if a black overlay in inactive
                cells in a layer will be displayed. (default is True)
            contour : bool
                Boolean used to determine if matplotlib.pyplot.contour
                plot will be plotted. (default is False)
            clabel : bool
                Boolean used to determine if matplotlib.pyplot.clabel
                will be plotted. Only used if contour=True. (default is False)
            grid : bool
                Boolean used to determine if the model grid will be plotted
                on the figure. (default is False)
            masked_values : list
                List of unique values to be excluded from the plot.
            kper : str
                MODFLOW zero-based stress period number to return. If
                kper='all' then data for all stress period will be
                extracted. (default is zero).

        Returns
        ----------
        axes : list
            Empty list is returned if filename_base is not None. Otherwise
            a list of matplotlib.pyplot.axis is returned.
        """
        from flopy.plot.plotutil import PlotUtilities

        if not self.plotable:
            raise TypeError("Simulation level packages are not plotable")

        axes = PlotUtilities._plot_transient2d_helper(self,
                                                      filename_base=filename_base,
                                                      file_extension=file_extension,
                                                      kper=kper,
                                                      fignum=fignum,
                                                      **kwargs)
        return axes<|MERGE_RESOLUTION|>--- conflicted
+++ resolved
@@ -380,32 +380,14 @@
                                   traceback_, comment,
                                   self._simulation_data.debug)
 
-<<<<<<< HEAD
-    def store_as_external_file(self, external_file_path, multiplier=None,
-                               layer=None, binary=False):
-        if isinstance(layer, int):
-            layer = (layer,)
-=======
     def store_as_external_file(self, external_file_path, layer=None,
                                binary=False,
                                replace_existing_external=True):
->>>>>>> f539d072
         storage = self._get_storage_obj()
         if storage is None:
             self._set_storage_obj(self._new_storage(False, True))
             storage = self._get_storage_obj()
-<<<<<<< HEAD
-        ds_index = self._resolve_layer_index(layer)
-        if multiplier is None:
-            multiplier = [storage.get_default_mult()]
-
-        try:
-            # move data to file
-            if storage.layer_storage[ds_index[0]].data_storage_type == \
-                    DataStorageType.external_file:
-                storage.external_to_external(external_file_path, multiplier,
-                                             layer)
-=======
+
         # build list of layers
         if layer is None:
             layer_list = []
@@ -419,7 +401,6 @@
                     storage.layer_storage[layer].data_storage_type == \
                     DataStorageType.internal_array:
                 layer_list = [layer]
->>>>>>> f539d072
             else:
                 layer_list = []
 
@@ -490,11 +471,7 @@
 
     @property
     def data(self):
-<<<<<<< HEAD
-        return self.get_data()
-=======
         return self._get_data()
->>>>>>> f539d072
 
     def get_data(self, layer=None, apply_mult=False, **kwargs):
         return self._get_data(layer, apply_mult, **kwargs)
@@ -525,12 +502,9 @@
         return None
 
     def set_data(self, data, multiplier=None, layer=None):
-<<<<<<< HEAD
-=======
         self._set_data(data, multiplier, layer)
 
     def _set_data(self, data, multiplier=None, layer=None):
->>>>>>> f539d072
         self._resync()
         if self._get_storage_obj() is None:
             self._data_storage = self._new_storage(False)
