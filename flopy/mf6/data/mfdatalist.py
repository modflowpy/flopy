from collections import OrderedDict
import math
import sys
import os
import inspect
import numpy as np
from ..utils.mfenums import DiscretizationType
from ..data import mfstructure, mfdata
from ..mfbase import MFDataException, ExtFileAction
from .mfstructure import DatumType
from ...utils import datautil
from ...datbase import DataListInterface, DataType
from .mffileaccess import MFFileAccessList
from .mfdatastorage import DataStorage, DataStorageType, DataStructureType
from .mfdatautil import to_string, iterable


class MFList(mfdata.MFMultiDimVar, DataListInterface):
    """
    Provides an interface for the user to access and update MODFLOW
    scalar data.

    Parameters
    ----------
    sim_data : MFSimulationData
        data contained in the simulation
    structure : MFDataStructure
        describes the structure of the data
    data : list or ndarray
        actual data
    enable : bool
        enable/disable the array
    path : tuple
        path in the data dictionary to this MFArray
    dimensions : MFDataDimensions
        dimension information related to the model, package, and array

    Attributes
    ----------
    data_type : DataType
        type of data stored in the scalar
    plotable : bool
        if the scalar is plotable
    dtype : numpy.dtype
        the scalar's numpy data type
    data : variable
        calls get_data with default parameters

    Methods
    -------
    new_simulation : (sim_data : MFSimulationData)
        initialize MFArray object for a new simulation
    has_data : (layer_num : int) : bool
        Returns whether layer "layer_num" has any data associated with it.
        For unlayered data do not pass in "layer".
    get_data : (layer_num : int) : ndarray
        Returns the data associated with layer "layer_num".  If "layer_num" is
        None, returns all data.
    set_data : (data : ndarray/list/dict, multiplier : float, layer_num : int)
        Sets the contents of the data at layer "layer_num" to "data" with
        multiplier "multiplier".  For unlayered data do not pass in
        "layer_num".  data can have the following formats:
            1) ndarray - ndarray containing the datalist
            2) [(line_one), (line_two), ...] - list where each like of the
               datalist is a tuple within the list
            3) {'filename':filename, factor=fct, iprn=print_code, data=data}
               - dictionary defining the external file containing the datalist.
        If the data is transient, a dictionary can be used to specify each
        stress period where the dictionary key is <stress period> - 1 and
        the dictionary value is the datalist data defined above:
        {0:ndarray, 1:[(line_one), (line_two), ...], 2:{'filename':filename})
    append_data : (data : list(tuple))
        Appends "data" to the end of this list.  Assumes data is in a format
        that can be appended directly to a numpy recarray.
    append_list_as_record : (data : list)
        Appends the list "data" as a single record in this list's recarray.
        Assumes "data" has the correct dimensions.
    update_record : (record : list, key_index : int)
        Updates a record at index "key_index" with the contents of "record".
        If the index does not exist update_record appends the contents of
        "record" to this list's recarray.
    search_data : (search_term : string, col : int)
        Searches the list data at column "col" for "search_term".  If col is
        None search_data searches the entire list.
    load : (first_line : string, file_handle : file descriptor,
            block_header : MFBlockHeader, pre_data_comments : MFComment) :
            tuple (bool, string)
        Loads data from first_line (the first line of data) and open file
        file_handle which is pointing to the second line of data.  Returns a
        tuple with the first item indicating whether all data was read
        and the second item being the last line of text read from the file.
    get_file_entry : (layer : int) : string
        Returns a string containing the data in layer "layer".  For unlayered
        data do not pass in "layer".
    store_as_external_file : (external_file_path : str, binary : bool)
        store all data externally in file external_file_path. the binary
        allows storage in a binary file. If replace_existing_external is set
        to False, this method will not do anything if the data is already in
        an external file.

    See Also
    --------

    Notes
    -----

    Examples
    --------


    """
    def __init__(self, sim_data, model_or_sim, structure, data=None,
                 enable=True, path=None, dimensions=None, package=None):
        super(MFList, self).__init__(sim_data, model_or_sim, structure, enable,
                                     path, dimensions)
        try:
            self._data_storage = self._new_storage()
        except Exception as ex:
            type_, value_, traceback_ = sys.exc_info()
            raise MFDataException(structure.get_model(),
                                  structure.get_package(), path,
                                  'creating storage', structure.name,
                                  inspect.stack()[0][3],
                                  type_, value_, traceback_, None,
                                  sim_data.debug, ex)
        self._package = package
        self._last_line_info = []
        self._data_line = None
        self._temp_dict = {}
        self._crnt_line_num = 1
        if data is not None:
            try:
                self.set_data(data, True)
            except Exception as ex:
                type_, value_, traceback_ = sys.exc_info()
                raise MFDataException(structure.get_model(),
                                      structure.get_package(), path,
                                      'setting data', structure.name,
                                      inspect.stack()[0][3],
                                      type_, value_, traceback_, None,
                                      sim_data.debug, ex)

    @property
    def data_type(self):
        return DataType.list

    @property
    def package(self):
        return self._package

    @property
    def dtype(self):
        return self.get_data().dtype

    @property
    def plotable(self):
        if self.model is None:
            return False
        else:
            return True

    def to_array(self, kper=0, mask=False):
        i0 = 1
        sarr = self.get_data(key=kper)
        if not isinstance(sarr, list):
            sarr = [sarr]
        if len(sarr) == 0 or sarr[0] is None:
            return None
        if 'inode' in sarr[0].dtype.names:
            raise NotImplementedError()
        arrays = {}
        model_grid = self._data_dimensions.get_model_grid()

        if model_grid._grid_type.value == 1:
            shape = (model_grid.num_layers(), model_grid.num_rows(),
                     model_grid.num_columns())
        elif model_grid._grid_type.value == 2:
            shape = (model_grid.num_layers(), model_grid.num_cells_per_layer())
        else:
            shape = (model_grid.num_cells_per_layer(),)

        for name in sarr[0].dtype.names[i0:]:
            if not sarr[0].dtype.fields[name][0] == object:
                arr = np.zeros(shape)
                arrays[name] = arr.copy()

        if np.isscalar(sarr[0]):
            # if there are no entries for this kper
            if sarr[0] == 0:
                if mask:
                    for name, arr in arrays.items():
                        arrays[name][:] = np.NaN
                return arrays
            else:
                raise Exception("MfList: something bad happened")

        for name, arr in arrays.items():
            cnt = np.zeros(shape, dtype=np.float64)
            for sp_rec in sarr:
                if sp_rec is not None:
                    for rec in sp_rec:
                        arr[rec['cellid']] += rec[name]
                        cnt[rec['cellid']] += 1.
            # average keys that should not be added
            if name != 'cond' and name != 'flux':
                idx = cnt > 0.
                arr[idx] /= cnt[idx]
            if mask:
                arr = np.ma.masked_where(cnt == 0., arr)
                arr[cnt == 0.] = np.NaN

            arrays[name] = arr.copy()
        # elif mask:
        #     for name, arr in arrays.items():
        #         arrays[name][:] = np.NaN
        return arrays

    def new_simulation(self, sim_data):
        try:
            super(MFList, self).new_simulation(sim_data)
            self._data_storage = self._new_storage()
        except Exception as ex:
            type_, value_, traceback_ = sys.exc_info()
            raise MFDataException(self.structure.get_model(),
                                  self.structure.get_package(),
                                  self._path,
                                  'reinitializing', self.structure.name,
                                  inspect.stack()[0][3],
                                  type_, value_, traceback_, None,
                                  self._simulation_data.debug, ex)

        self._data_line = None

    def store_as_external_file(self, external_file_path, binary=False,
                               replace_existing_external=True):
        # only store data externally (do not subpackage info)
        if self.structure.construct_package is None:
            storage = self._get_storage_obj()
            # check if data is already stored external
            if replace_existing_external or storage is None or \
                    storage.layer_storage.first_item().data_storage_type == \
                    DataStorageType.internal_array:
                data = self._get_data()
                # if not empty dataset
                if data is not None:
                    external_data = {'filename': external_file_path,
                                     'data': self._get_data(),
                                     'binary': binary}
                    self._set_data(external_data)

    def has_data(self):
        try:
            if self._get_storage_obj() is None:
                return False
            return self._get_storage_obj().has_data()
        except Exception as ex:
            type_, value_, traceback_ = sys.exc_info()
            raise MFDataException(self.structure.get_model(),
                                  self.structure.get_package(), self._path,
                                  'checking for data', self.structure.name,
                                  inspect.stack()[0][3], type_, value_,
                                  traceback_, None,
                                  self._simulation_data.debug, ex)

    def _get_data(self, apply_mult=False, **kwargs):
        try:
            if self._get_storage_obj() is None:
                return None
            return self._get_storage_obj().get_data()
        except Exception as ex:
            type_, value_, traceback_ = sys.exc_info()
            raise MFDataException(self.structure.get_model(),
                                  self.structure.get_package(), self._path,
                                  'getting data', self.structure.name,
                                  inspect.stack()[0][3], type_, value_,
                                  traceback_, None,
                                  self._simulation_data.debug, ex)

    def get_data(self, apply_mult=False, **kwargs):
        return self._get_data(apply_mult, **kwargs)

    def _set_data(self, data, autofill=False):
        if isinstance(data, dict):
            if 'data' in data:
                data_check = data['data']
            else:
                data_check = None
        else:
            data_check = data
        if iterable(data_check):
            # verify data length
            min_line_size = self.structure.get_min_record_entries()
            if isinstance(data_check[0], np.record) or \
                    (iterable(data_check[0]) and not
                     isinstance(data_check[0], str)):
                # data contains multiple records
                for data_line in data_check:
                    self._check_line_size(data_line, min_line_size)
            else:
                # data is a single record
                self._check_line_size(data_check, min_line_size)
        # set data
        self._resync()
        try:
            if self._get_storage_obj() is None:
                self._data_storage = self._new_storage()
            # store data
            self._get_storage_obj().set_data(data, autofill=autofill)
        except Exception as ex:
            type_, value_, traceback_ = sys.exc_info()
            raise MFDataException(self.structure.get_model(),
                                  self.structure.get_package(), self._path,
                                  'setting data', self.structure.name,
                                  inspect.stack()[0][3], type_, value_,
                                  traceback_, None,
                                  self._simulation_data.debug, ex)

    def _check_line_size(self, data_line, min_line_size):
        if 0 < len(data_line) < min_line_size:
            min_line_size = self.structure.get_min_record_entries()
            message = 'Data line {} only has {} entries, ' \
                      'minimum number of entries is ' \
                      '{}.'.format(data_line, len(data_line),
                                   min_line_size)
            type_, value_, traceback_ = sys.exc_info()
            raise MFDataException(
                self.structure.get_model(),
                self.structure.get_package(),
                self.structure.path,
                'storing data',
                self.structure.name,
                inspect.stack()[0][3],
                type_, value_, traceback_, message,
                self._simulation_data.debug)

    def set_data(self, data, autofill=False):
        self._set_data(data, autofill)

    def append_data(self, data):
        try:
            self._resync()
            if self._get_storage_obj() is None:
                self._data_storage = self._new_storage()
            # store data
            self._get_storage_obj().append_data(data)
        except Exception as ex:
            type_, value_, traceback_ = sys.exc_info()
            raise MFDataException(self.structure.get_model(),
                                  self.structure.get_package(),
                                  self._path,
                                  'appending data', self.structure.name,
                                  inspect.stack()[0][3], type_, value_,
                                  traceback_, None,
                                  self._simulation_data.debug, ex)

    def append_list_as_record(self, record):
        self._resync()
        try:
            # convert to tuple
            tuple_record = ()
            for item in record:
                tuple_record += (item,)
            # store
            self._get_storage_obj().append_data([tuple_record])
        except Exception as ex:
            type_, value_, traceback_ = sys.exc_info()
            raise MFDataException(self.structure.get_model(),
                                  self.structure.get_package(),
                                  self._path,
                                  'appending data', self.structure.name,
                                  inspect.stack()[0][3], type_, value_,
                                  traceback_, None,
                                  self._simulation_data.debug, ex)

    def update_record(self, record, key_index):
        self.append_list_as_record(record)

    def search_data(self, search_term, col=None):
        try:
            data = self._get_storage_obj().get_data()
            if data is not None:
                search_term = search_term.lower()
                for row in data:
                    col_num = 0
                    for val in row:
                        if val is not None and val.lower() == search_term and \
                                (col == None or col == col_num):
                            return (row, col)
                        col_num += 1
            return None
        except Exception as ex:
            type_, value_, traceback_ = sys.exc_info()
            if col is None:
                col = ''
            raise MFDataException(self.structure.get_model(),
                                  self.structure.get_package(), self._path,
                                  'searching for data', self.structure.name,
                                  inspect.stack()[0][3], type_, value_,
                                  traceback_,
                                  'search_term={}\ncol={}'.format(search_term,
                                                                  col),
                                   self._simulation_data.debug, ex)

    def get_file_entry(self, values_only=False,
                       ext_file_action=ExtFileAction.copy_relative_paths):
        return self._get_file_entry(values_only, ext_file_action)

    def _get_file_entry(self, values_only=False,
                       ext_file_action=ExtFileAction.copy_relative_paths):
        try:
            # freeze model grid to boost performance
            self._data_dimensions.lock()
            # init
            indent = self._simulation_data.indent_string
            file_entry = []
            storage = self._get_storage_obj()
            if storage is None or not storage.has_data():
                return ''

            # write out initial comments
            if storage.pre_data_comments:
                file_entry.append(storage.pre_data_comments.get_file_entry())
        except Exception as ex:
            type_, value_, traceback_ = sys.exc_info()
            raise MFDataException(self.structure.get_model(),
                                  self.structure.get_package(),
                                  self._path, 'get file entry initialization',
                                  self.structure.name,
                                  inspect.stack()[0][3], type_, value_,
                                  traceback_, None,
                                  self._simulation_data.debug, ex)

        if storage.layer_storage.first_item().data_storage_type == \
                DataStorageType.external_file:
            try:
                ext_string = self._get_external_formatting_string(0,
                                                                  ext_file_action)
                file_entry.append('{}{}{}'.format(indent, indent,
                                                 ext_string))
                # write file

            except Exception as ex:
                type_, value_, traceback_ = sys.exc_info()
                raise MFDataException(self.structure.get_model(),
                                      self.structure.get_package(),
                                      self._path,
                                      'formatting external file string',
                                      self.structure.name,
                                      inspect.stack()[0][3], type_, value_,
                                      traceback_, None,
                                      self._simulation_data.debug, ex)
        else:
            try:
                data_complete = storage.get_data()
                if storage.layer_storage.first_item().data_storage_type == \
                        DataStorageType.internal_constant:
                    data_lines = 1
                else:
                    data_lines = len(data_complete)
            except Exception as ex:
                type_, value_, traceback_ = sys.exc_info()
                raise MFDataException(self.structure.get_model(),
                                      self.structure.get_package(),
                                      self._path,
                                      'getting data from storage',
                                      self.structure.name,
                                      inspect.stack()[0][3], type_, value_,
                                      traceback_, None,
                                      self._simulation_data.debug, ex)

            # loop through list line by line - assumes first data_item size
            # is representative
            self._crnt_line_num = 1
            for mflist_line in range(0, data_lines):
                text_line = []
                index = 0
                self._get_file_entry_record(data_complete, mflist_line,
                                            text_line, index, self.structure,
                                            storage, indent)

                # include comments
                if mflist_line in storage.comments and \
                        storage.comments[mflist_line].text:
                    text_line.append(storage.comments[mflist_line].text)

                file_entry.append('{}{}\n'.format(indent, indent.
                                                  join(text_line)))
                self._crnt_line_num += 1

        # unfreeze model grid
        self._data_dimensions.unlock()
        return ''.join(file_entry)

    def _get_file_entry_record(self, data_complete, mflist_line, text_line,
                               index, data_set, storage, indent):
        if storage.layer_storage.first_item().data_storage_type == \
                DataStorageType.internal_constant:
            try:
                #  constant data
                data_type = self.structure.data_item_structures[1].type
                const_str = self._get_constant_formatting_string(
                        storage.get_const_val(0), 0, data_type, '')
                text_line.append('{}{}{}'.format(indent, indent,
                                                 const_str.upper()))
            except Exception as ex:
                type_, value_, traceback_ = sys.exc_info()
                raise MFDataException(self.structure.get_model(),
                                      self.structure.get_package(),
                                      self._path,
                                      'getting constant data',
                                      self.structure.name,
                                      inspect.stack()[0][3], type_, value_,
                                      traceback_, None,
                                      self._simulation_data.debug, ex)
        else:
            data_dim = self._data_dimensions
            data_line = data_complete[mflist_line]
            for data_item in data_set.data_item_structures:
                if data_item.is_aux:
                    try:
                        aux_var_names = \
                            data_dim.package_dim.get_aux_variables()
                        if aux_var_names is not None:
                            for aux_var_name in aux_var_names[0]:
                                if aux_var_name.lower() != 'auxiliary':
                                    data_val = data_line[index]
                                    text_line.append(to_string(
                                            data_val, data_item.type,
                                            self._simulation_data,
                                            self._data_dimensions,
                                            data_item.is_cellid,
                                            data_item.possible_cellid,
                                            data_item))
                                    index += 1
                    except Exception as ex:
                        type_, value_, traceback_ = sys.exc_info()
                        raise MFDataException(self.structure.get_model(),
                                              self.structure.get_package(),
                                              self._path,
                                              'processing auxiliary '
                                              'variables',
                                              self.structure.name,
                                              inspect.stack()[0][3], type_,
                                              value_,
                                              traceback_, None,
                                              self._simulation_data.debug, ex)
                elif data_item.type == DatumType.record:
                    # record within a record, recurse
                    self._get_file_entry_record(data_complete, mflist_line,
                                                text_line, index, data_item,
                                                storage, indent)
                elif (not data_item.is_boundname or
                        data_dim.package_dim.boundnames()) and \
                        (not data_item.optional or data_item.name_length < 5
                        or not data_item.is_mname or not storage.in_model):
                    data_complete_len = len(data_line)
                    if data_complete_len <= index:
                        if data_item.optional == False:
                            message = 'Not enough data provided ' \
                                         'for {}. Data for required data ' \
                                         'item "{}" not ' \
                                         'found (data path: {})' \
                                      '.'.format(self.structure.name,
                                                 data_item.name,
                                                 self._path,)
                            type_, value_, traceback_ = sys.exc_info()
                            raise MFDataException(self.structure.get_model(),
                                                  self.structure.get_package(),
                                                  self._path,
                                                  'building file entry record',
                                                  self.structure.name,
                                                  inspect.stack()[0][3], type_,
                                                  value_, traceback_, message,
                                                  self._simulation_data.debug)
                        else:
                            break
                    try:
                        # resolve size of data
                        resolved_shape, shape_rule = data_dim.get_data_shape(
                                data_item, self.structure, [data_line],
                                repeating_key=self._current_key)
                        data_val = data_line[index]
                        if data_item.is_cellid or (data_item.possible_cellid
                                and storage._validate_cellid([data_val], 0)):
                            if data_item.shape is not None and \
                                    len(data_item.shape) > 0 and \
                                    data_item.shape[0] == 'ncelldim':
                                model_grid = data_dim.get_model_grid()
                                cellid_size = \
                                        model_grid.\
                                            get_num_spatial_coordinates()
                                data_item.remove_cellid(resolved_shape,
                                                        cellid_size)
                        data_size = 1
                        if len(resolved_shape) == 1 and \
                                datautil.DatumUtil.is_int(resolved_shape[0]):
                            data_size = int(resolved_shape[0])
                            if data_size < 0:
                                # unable to resolve data size based on shape, use
                                # the data heading names to resolve data size
                                data_size = storage.resolve_data_size(index)
                    except Exception as ex:
                        type_, value_, traceback_ = sys.exc_info()
                        raise MFDataException(self.structure.get_model(),
                                              self.structure.get_package(),
                                              self._path,
                                              'resolving data shape',
                                              self.structure.name,
                                              inspect.stack()[0][3], type_,
                                              value_, traceback_,
                                              'Verify that your data is the '
                                              'correct shape',
                                              self._simulation_data.debug, ex)
                    for data_index in range(0, data_size):
                        if data_complete_len > index:
                            data_val = data_line[index]
                            if data_item.type == DatumType.keyword:
                                if data_val is not None:
                                    text_line.append(data_item.display_name)
                                if self.structure.block_variable:
                                    # block variables behave differently for
                                    # now.  this needs to be resolved
                                    # more consistently at some point
                                    index += 1
                            elif data_item.type == DatumType.keystring:
                                if data_val is not None:
                                    text_line.append(data_val)
                                index += 1

                                # keystring must be at the end of the line so
                                # everything else is part of the keystring data
                                data_key = data_val.lower()
                                if data_key not in data_item.keystring_dict:
                                    keystr_struct = data_item.keystring_dict[
                                        '{}record'.format(data_key)]
                                else:
                                    keystr_struct = data_item.keystring_dict[
                                        data_key]
                                if isinstance(keystr_struct,
                                              mfstructure.MFDataStructure):
                                    # data items following keystring
                                    ks_structs = keystr_struct.\
                                        data_item_structures[1:]
                                else:
                                    # key string stands alone
                                    ks_structs = [keystr_struct]
                                ks_struct_index = 0
                                max_index = len(ks_structs) - 1
                                for data_index in range(index,
                                                        data_complete_len):
                                    if data_line[data_index] is not None:
                                        try:
                                            k_data_item = ks_structs[
                                                ks_struct_index]
                                            text_line.append(to_string(
                                                    data_line[data_index],
                                                    k_data_item.type,
                                                    self._simulation_data,
                                                    self._data_dimensions,
                                                    k_data_item.is_cellid,
                                                    k_data_item.possible_cellid,
                                                    k_data_item))
                                        except Exception as ex:
                                            message = 'An error occurred ' \
                                                      'while converting data '\
                                                      'to a string. This ' \
                                                      'error occurred while ' \
                                                      'processing "{}" line ' \
                                                      '{} data item "{}".' \
                                                      '(data path: {})' \
                                                      '.'.format(
                                                        self.structure.name,
                                                        data_item.name,
                                                        self._crnt_line_num,
                                                        self._path)
                                            type_, value_, \
                                            traceback_ = sys.exc_info()
                                            raise MFDataException(
                                                self.structure.get_model(),
                                                self.structure.get_package(),
                                                self._path,
                                                'converting data '
                                                'to a string',
                                                self.structure.name,
                                                inspect.stack()[0][
                                                    3], type_,
                                                value_, traceback_,
                                                message,
                                                self.
                                                _simulation_data.
                                                debug, ex)
                                        if ks_struct_index < max_index:
                                            # increment until last record
                                            # entry then repeat last entry
                                            ks_struct_index += 1
                                index = data_index
                            elif data_val is not None and (not isinstance(
                                    data_val, float) or
                                    not math.isnan(data_val)):
                                try:
                                    if data_item.tagged and data_index == 0:
                                        # data item tagged, include data item name
                                        # as a keyword
                                        text_line.append(to_string(
                                                    data_val, DatumType.string,
                                                    self._simulation_data,
                                                    self._data_dimensions,
                                                    False, data_item=data_item))
                                        index += 1
                                        data_val = data_line[index]
                                    text_line.append(
                                            to_string(data_val, data_item.type,
                                                      self._simulation_data,
                                                      self._data_dimensions,
                                                      data_item.is_cellid,
                                                      data_item.possible_cellid,
                                                      data_item))
                                except Exception as ex:
                                    message = 'An error occurred while ' \
                                              'converting data to a ' \
                                              'string. ' \
                                              'This error occurred while ' \
                                              'processing "{}" line {} data ' \
                                              'item "{}".(data path: {})'\
                                              '.'.format(self.structure.name,
                                                         data_item.name,
                                                         self._crnt_line_num,
                                                         self._path)
                                    type_, value_, traceback_ = sys.exc_info()
                                    raise MFDataException(self.structure.
                                                          get_model(),
                                                          self.structure.
                                                          get_package(),
                                                          self._path,
                                                          'converting data '
                                                          'to a string',
                                                          self.structure.name,
                                                          inspect.stack()[0][
                                                              3], type_,
                                                          value_, traceback_,
                                                          message,
                                                          self.
                                                          _simulation_data.
                                                          debug, ex)
                                index += 1
                        elif not data_item.optional and shape_rule is None:
                            message = 'Not enough data provided ' \
                                      'for {}. Data for required data ' \
                                      'item "{}" not ' \
                                      'found (data path: {})' \
                                      '.'.format(self.structure.name,
                                                 data_item.name,
                                                 self._path)
                            type_, value_, traceback_ = sys.exc_info()
                            raise MFDataException(self.structure.get_model(),
                                                  self.structure.get_package(),
                                                  self._path,
                                                  'building data line',
                                                  self.structure.name,
                                                  inspect.stack()[0][3], type_,
                                                  value_, traceback_, message,
                                                  self._simulation_data.debug)

    def load(self, first_line, file_handle, block_header,
             pre_data_comments=None, external_file_info=None):
        super(MFList, self).load(first_line, file_handle, block_header,
                                 pre_data_comments=None)
        self._resync()
        file_access = MFFileAccessList( self.structure, self._data_dimensions,
                                        self._simulation_data, self._path,
                                        self._current_key)
        storage = self._get_storage_obj()
        result = file_access.load_from_package(
            first_line, file_handle, storage, pre_data_comments)
        if external_file_info is not None:
            storage.point_to_existing_external_file(external_file_info, 0)
        return result

    def _new_storage(self, stress_period=0):
        return DataStorage(self._simulation_data, self._model_or_sim,
                           self._data_dimensions, self._get_file_entry,
                           DataStorageType.internal_array,
                           DataStructureType.recarray,
                           stress_period=stress_period,
                           data_path=self._path)

    def _get_storage_obj(self):
        return self._data_storage

    def plot(self, key=None, names=None, filename_base=None,
             file_extension=None, mflay=None, **kwargs):
        """
        Plot boundary condition (MfList) data

        Parameters
        ----------
        key : str
            MfList dictionary key. (default is None)
        names : list
            List of names for figure titles. (default is None)
        filename_base : str
            Base file name that will be used to automatically generate file
            names for output image files. Plots will be exported as image
            files if file_name_base is not None. (default is None)
        file_extension : str
            Valid matplotlib.pyplot file extension for savefig(). Only used
            if filename_base is not None. (default is 'png')
        mflay : int
            MODFLOW zero-based layer number to return.  If None, then all
            all layers will be included. (default is None)
        **kwargs : dict
            axes : list of matplotlib.pyplot.axis
                List of matplotlib.pyplot.axis that will be used to plot
                data for each layer. If axes=None axes will be generated.
                (default is None)
            pcolor : bool
                Boolean used to determine if matplotlib.pyplot.pcolormesh
                plot will be plotted. (default is True)
            colorbar : bool
                Boolean used to determine if a color bar will be added to
                the matplotlib.pyplot.pcolormesh. Only used if pcolor=True.
                (default is False)
            inactive : bool
                Boolean used to determine if a black overlay in inactive
                cells in a layer will be displayed. (default is True)
            contour : bool
                Boolean used to determine if matplotlib.pyplot.contour
                plot will be plotted. (default is False)
            clabel : bool
                Boolean used to determine if matplotlib.pyplot.clabel
                will be plotted. Only used if contour=True. (default is False)
            grid : bool
                Boolean used to determine if the model grid will be plotted
                on the figure. (default is False)
            masked_values : list
                List of unique values to be excluded from the plot.

        Returns
        ----------
        out : list
            Empty list is returned if filename_base is not None. Otherwise
            a list of matplotlib.pyplot.axis is returned.
        """
        from flopy.plot import PlotUtilities

        if not self.plotable:
            raise TypeError("Simulation level packages are not plotable")

        if 'cellid' not in self.dtype.names:
            return

        PlotUtilities._plot_mflist_helper(mflist=self, key=key, kper=None,
                                          names=names, filename_base=None,
                                          file_extension=None, mflay=None,
                                          **kwargs )


class MFTransientList(MFList, mfdata.MFTransient, DataListInterface):
    """
    Provides an interface for the user to access and update MODFLOW transient
    list data.

    Parameters
    ----------
    sim_data : MFSimulationData
        data contained in the simulation
    structure : MFDataStructure
        describes the structure of the data
    data : list or ndarray
        actual data
    enable : bool
        enable/disable the array
    path : tuple
        path in the data dictionary to this MFArray
    dimensions : MFDataDimensions
        dimension information related to the model, package, and array

    Methods
    -------
    add_transient_key : (transient_key : int)
        Adds a new transient time allowing data for that time to be stored and
        retrieved using the key "transient_key"
    add_one :(transient_key : int)
        Adds one to the data stored at key "transient_key"
    get_data : (key : int) : ndarray
        Returns the data during time "key".
    set_data : (data : ndarray/list, multiplier : float, key : int)
        Sets the contents of the data at time "key" to "data" with
        multiplier "multiplier".
    load : (first_line : string, file_handle : file descriptor,
            block_header : MFBlockHeader, pre_data_comments : MFComment) :
            tuple (bool, string)
        Loads data from first_line (the first line of data) and open file
        file_handle which is pointing to the second line of data.  Returns a
        tuple with the first item indicating whether all data was read
        and the second item being the last line of text read from the file.
    get_file_entry : (key : int) : string
        Returns a string containing the data at time "key".
    append_list_as_record : (data : list, key : int)
        Appends the list "data" as a single record in this list's recarray at
        time "key".  Assumes "data" has the correct dimensions.
    update_record : (record : list, key_index : int, key : int)
        Updates a record at index "key_index" and time "key" with the contents
        of "record".  If the index does not exist update_record appends the
        contents of "record" to this list's recarray.
    See Also
    --------

    Notes
    -----

    Examples
    --------


    """
    def __init__(self, sim_data, model_or_sim, structure, enable=True, path=None,
                 dimensions=None, package=None):
        super(MFTransientList, self).__init__(sim_data=sim_data,
                                              model_or_sim=model_or_sim,
                                              structure=structure,
                                              data=None,
                                              enable=enable,
                                              path=path,
                                              dimensions=dimensions,
                                              package=package)
        self._transient_setup(self._data_storage)
        self.repeating = True

    @property
    def data_type(self):
        return DataType.transientlist

    @property
    def dtype(self):
        data = self.get_data()
        if len(data) > 0:
            return data[0].dtype
        else:
            return None

    @property
    def masked_4D_arrays(self):
        model_grid = self._data_dimensions.get_model_grid()
        nper = self._data_dimensions.package_dim.model_dim[0].simulation_time \
            .get_num_stress_periods()
        # get the first kper
        arrays = self.to_array(kper=0, mask=True)

        if arrays is not None:
            # initialize these big arrays
            if model_grid.grid_type() == DiscretizationType.DIS:
                m4ds = {}
                for name, array in arrays.items():
                    m4d = np.zeros((nper, model_grid.num_layers,
                                    model_grid.num_rows, model_grid.num_columns))
                    m4d[0, :, :, :] = array
                    m4ds[name] = m4d
                for kper in range(1, nper):
                    arrays = self.to_array(kper=kper, mask=True)
                    for name, array in arrays.items():
                        m4ds[name][kper, :, :, :] = array
                return m4ds
            else:
                m3ds = {}
                for name, array in arrays.items():
                    m3d = np.zeros((nper, model_grid.num_layers,
                                    model_grid.num_cells_per_layer()))
                    m3d[0, :, :] = array
                    m3ds[name] = m3d
                for kper in range(1, nper):
                    arrays = self.to_array(kper=kper, mask=True)
                    for name, array in arrays.items():
                        m3ds[name][kper, :, :] = array
                return m3ds

    def masked_4D_arrays_itr(self):
        model_grid = self._data_dimensions.get_model_grid()
        nper = self._data_dimensions.package_dim.model_dim[0].simulation_time \
            .get_num_stress_periods()
        # get the first kper
        arrays = self.to_array(kper=0, mask=True)

        if arrays is not None:
            # initialize these big arrays
            for name, array in arrays.items():
                if model_grid.grid_type() == DiscretizationType.DIS:
                    m4d = np.zeros((nper, model_grid.num_layers(),
                                    model_grid.num_rows(), model_grid.num_columns()))
                    m4d[0, :, :, :] = array
                    for kper in range(1, nper):
                        arrays = self.to_array(kper=kper, mask=True)
                        for tname, array in arrays.items():
                            if tname == name:
                                m4d[kper, :, :, :] = array
                    yield name, m4d
                else:
                    m3d = np.zeros((nper, model_grid.num_layers(),
                                    model_grid.num_cells_per_layer()))
                    m3d[0, :, :] = array
                    for kper in range(1, nper):
                        arrays = self.to_array(kper=kper, mask=True)
                        for tname, array in arrays.items():
                            if tname == name:
                                m3d[kper, :, :] = array
                    yield name, m3d

    def to_array(self, kper=0, mask=False):
        return super(MFTransientList, self).to_array(kper, mask)

    def remove_transient_key(self, transient_key):
        if transient_key in self._data_storage:
            del self._data_storage[transient_key]

    def add_transient_key(self, transient_key):
        super(MFTransientList, self).add_transient_key(transient_key)
        if isinstance(transient_key, int):
            stress_period = transient_key
        else:
            stress_period = 1
        self._data_storage[transient_key] = \
            super(MFTransientList, self)._new_storage(stress_period)

    @property
    def data(self):
        return self.get_data()

<<<<<<< HEAD
=======
    def store_as_external_file(self, external_file_path, binary=False,
                               replace_existing_external=True):
        sim_time = self._data_dimensions.package_dim.model_dim[
            0].simulation_time
        num_sp = sim_time.get_num_stress_periods()
        for sp in range(0, num_sp):
            if sp in self._data_storage:
                self._current_key = sp
                layer_storage = self._get_storage_obj().layer_storage
                if layer_storage.get_total_size() > 0 and \
                        self._get_storage_obj().layer_storage[0].\
                        layer_storage_type != \
                        DataStorageType.external_file:
                    fname, ext = os.path.splitext(external_file_path)
                    full_name = '{}_{}{}'.format(fname, sp+1, ext)
                    super(MFTransientList, self).\
                        store_as_external_file(full_name, binary,
                                               replace_existing_external)

>>>>>>> f539d072
    def get_data(self, key=None, apply_mult=False, **kwargs):
        if self._data_storage is not None and len(self._data_storage) > 0:
            if key is None:
                if 'array' in kwargs:
                    output = []
                    sim_time = self._data_dimensions.package_dim.model_dim[
                        0].simulation_time
                    num_sp = sim_time.get_num_stress_periods()
                    for sp in range(0, num_sp):
                        if sp in self._data_storage:
                            self.get_data_prep(sp)
                            output.append(super(MFTransientList, self).get_data(
                                apply_mult=apply_mult))
                        else:
                            output.append(None)
                    return output
                else:
                    output = {}
                    for key in self._data_storage.keys():
                        self.get_data_prep(key)
                        output[key] = super(MFTransientList, self).get_data(
                            apply_mult=apply_mult)
                    return output
            self.get_data_prep(key)
            return super(MFTransientList, self).get_data(apply_mult=apply_mult)
        else:
            return None

    def set_data(self, data, key=None, autofill=False):
        if (isinstance(data, dict) or isinstance(data, OrderedDict)):
            if 'filename' not in data:
                # each item in the dictionary is a list for one stress period
                # the dictionary key is the stress period the list is for
                del_keys = []
                for key, list_item in data.items():
                    if list_item is None:
                        self.remove_transient_key(key)
                        del_keys.append(key)
                    else:
                        self._set_data_prep(list_item, key)
                        super(MFTransientList, self).set_data(list_item,
                                                              autofill=
                                                              autofill)
                for key in del_keys:
                    del data[key]
            else:
                self._set_data_prep(data['data'], key)
                super(MFTransientList, self).set_data(data, autofill)
        else:
            if key is None:
                # search for a key
                new_key_index = self.structure.first_non_keyword_index()
                if new_key_index is not None and len(data) > new_key_index:
                    key = data[new_key_index]
                else:
                    key = 0
            if data is None:
                self.remove_transient_key(key)
            else:
                self._set_data_prep(data, key)
                super(MFTransientList, self).set_data(data, autofill)

    def get_file_entry(self, key=0,
                       ext_file_action=ExtFileAction.copy_relative_paths):
        self._get_file_entry_prep(key)
        return super(MFTransientList, self).get_file_entry(ext_file_action=
                                                           ext_file_action)

    def load(self, first_line, file_handle, block_header,
             pre_data_comments=None, external_file_info=None):
        self._load_prep(block_header)
        return super(MFTransientList, self).load(first_line, file_handle,
                                                 block_header,
                                                 pre_data_comments,
                                                 external_file_info)

    def append_list_as_record(self, record, key=0):
        self._append_list_as_record_prep(record, key)
        super(MFTransientList, self).append_list_as_record(record)

    def update_record(self, record, key_index, key=0):
        self._update_record_prep(key)
        super(MFTransientList, self).update_record(record, key_index)

    def _new_storage(self, stress_period=0):
        return OrderedDict()

    def _get_storage_obj(self):
        if self._current_key is None or \
                self._current_key not in self._data_storage:
            return None
        return self._data_storage[self._current_key]

    def plot(self, key=None, names=None, kper=0,
             filename_base=None, file_extension=None, mflay=None,
             **kwargs):
        """
        Plot stress period boundary condition (MfList) data for a specified
        stress period

        Parameters
        ----------
        key : str
            MfList dictionary key. (default is None)
        names : list
            List of names for figure titles. (default is None)
        kper : int
            MODFLOW zero-based stress period number to return. (default is zero)
        filename_base : str
            Base file name that will be used to automatically generate file
            names for output image files. Plots will be exported as image
            files if file_name_base is not None. (default is None)
        file_extension : str
            Valid matplotlib.pyplot file extension for savefig(). Only used
            if filename_base is not None. (default is 'png')
        mflay : int
            MODFLOW zero-based layer number to return.  If None, then all
            all layers will be included. (default is None)
        **kwargs : dict
            axes : list of matplotlib.pyplot.axis
                List of matplotlib.pyplot.axis that will be used to plot
                data for each layer. If axes=None axes will be generated.
                (default is None)
            pcolor : bool
                Boolean used to determine if matplotlib.pyplot.pcolormesh
                plot will be plotted. (default is True)
            colorbar : bool
                Boolean used to determine if a color bar will be added to
                the matplotlib.pyplot.pcolormesh. Only used if pcolor=True.
                (default is False)
            inactive : bool
                Boolean used to determine if a black overlay in inactive
                cells in a layer will be displayed. (default is True)
            contour : bool
                Boolean used to determine if matplotlib.pyplot.contour
                plot will be plotted. (default is False)
            clabel : bool
                Boolean used to determine if matplotlib.pyplot.clabel
                will be plotted. Only used if contour=True. (default is False)
            grid : bool
                Boolean used to determine if the model grid will be plotted
                on the figure. (default is False)
            masked_values : list
                List of unique values to be excluded from the plot.

        Returns
        ----------
        out : list
            Empty list is returned if filename_base is not None. Otherwise
            a list of matplotlib.pyplot.axis is returned.
        """
        from flopy.plot import PlotUtilities

        if not self.plotable:
            raise TypeError("Simulation level packages are not plotable")

        if 'cellid' not in self.dtype.names:
            return

        axes = PlotUtilities._plot_mflist_helper(self, key=key, names=names,
                                                 kper=kper, filename_base=filename_base,
                                                 file_extension=file_extension, mflay=mflay,
                                                 **kwargs)
        return axes


class MFMultipleList(MFTransientList):
    """
    Provides an interface for the user to access and update MODFLOW multiple
    list data.  This is list data that is in the same format as the
    MFTransientList, but is not time based.

    Parameters
    ----------
    sim_data : MFSimulationData
        data contained in the simulation
    structure : MFDataStructure
        describes the structure of the data
    data : list or ndarray
        actual data
    enable : bool
        enable/disable the array
    path : tuple
        path in the data dictionary to this MFArray
    dimensions : MFDataDimensions
        dimension information related to the model, package, and array

    See Also
    --------

    Notes
    -----

    Examples
    --------


    """
    def __init__(self, sim_data, model_or_sim, structure, enable=True,
                 path=None, dimensions=None, package=None):
        super(MFMultipleList, self).__init__(sim_data=sim_data,
                                             model_or_sim=model_or_sim,
                                             structure=structure,
                                             enable=enable,
                                             path=path,
                                             dimensions=dimensions,
                                             package=package)

    def get_data(self, key=None, apply_mult=False, **kwargs):
        return super(MFMultipleList, self).get_data(key=key,
                                                    apply_mult=apply_mult,
                                                    **kwargs)<|MERGE_RESOLUTION|>--- conflicted
+++ resolved
@@ -1025,8 +1025,6 @@
     def data(self):
         return self.get_data()
 
-<<<<<<< HEAD
-=======
     def store_as_external_file(self, external_file_path, binary=False,
                                replace_existing_external=True):
         sim_time = self._data_dimensions.package_dim.model_dim[
@@ -1046,7 +1044,6 @@
                         store_as_external_file(full_name, binary,
                                                replace_existing_external)
 
->>>>>>> f539d072
     def get_data(self, key=None, apply_mult=False, **kwargs):
         if self._data_storage is not None and len(self._data_storage) > 0:
             if key is None:
