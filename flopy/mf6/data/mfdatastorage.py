--- conflicted
+++ resolved
@@ -2465,15 +2465,11 @@
                             model_dim = self.data_dimensions.get_model_dim(
                                 None
                             )
-<<<<<<< HEAD
-                            exp_array = model_dim.build_shape_expression(
-                                data_item.shape
-=======
+
                             expression_array = (
                                 model_dim.build_shape_expression(
                                     data_item.shape
                                 )
->>>>>>> cb6b98cf
                             )
                             if (
                                 isinstance(exp_array, list)
