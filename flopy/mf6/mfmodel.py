import os, sys, inspect, warnings
import numpy as np
from .mfbase import (
    PackageContainer,
    ExtFileAction,
    PackageContainerType,
    MFDataException,
    ReadAsArraysException,
    FlopyException,
    VerbosityLevel,
)
from .mfpackage import MFPackage
from .coordinates import modeldimensions
from ..utils import datautil
from ..discretization.structuredgrid import StructuredGrid
from ..discretization.vertexgrid import VertexGrid
from ..discretization.unstructuredgrid import UnstructuredGrid
from ..discretization.grid import Grid
from flopy.discretization.modeltime import ModelTime
from ..mbase import ModelInterface
from .utils.mfenums import DiscretizationType
from .data import mfstructure
from .utils.output_util import MF6Output
from ..utils.check import mf6check


class MFModel(PackageContainer, ModelInterface):
    """
    MODFLOW-6 model base class.  Represents a single model in a simulation.

    Parameters
    ----------
    simulation_data : MFSimulationData
        Simulation data object of the simulation this model will belong to
    structure : MFModelStructure
        Structure of this type of model
    modelname : str
        Name of the model
    model_nam_file : str
        Relative path to the model name file from model working folder
    version : str
        Version of modflow
    exe_name : str
        Model executable name
    model_ws : str
        Model working folder path
    disfile : str
        Relative path to dis file from model working folder
    grid_type : str
        Type of grid the model will use (structured, unstructured, vertices)
    verbose : bool
        Verbose setting for model operations (default False)

    Attributes
    ----------
    name : str
        Name of the model
    exe_name : str
        Model executable name
    packages : dict of MFPackage
        Dictionary of model packages

    """

    def __init__(
        self,
        simulation,
        model_type="gwf6",
        modelname="model",
        model_nam_file=None,
        version="mf6",
        exe_name="mf6.exe",
        add_to_simulation=True,
        structure=None,
        model_rel_path=".",
        verbose=False,
        **kwargs,
    ):
        super().__init__(simulation.simulation_data, modelname)
        self.simulation = simulation
        self.simulation_data = simulation.simulation_data
        self.name = modelname
        self.name_file = None
        self._version = version
        self.model_type = model_type
        self.type = "Model"

        if model_nam_file is None:
            model_nam_file = f"{modelname}.nam"

        if add_to_simulation:
            self.structure = simulation.register_model(
                self, model_type, modelname, model_nam_file
            )
        else:
            self.structure = structure
        self.set_model_relative_path(model_rel_path)
        self.exe_name = exe_name
        self.dimensions = modeldimensions.ModelDimensions(
            self.name, self.simulation_data
        )
        self.simulation_data.model_dimensions[modelname] = self.dimensions
        self._ftype_num_dict = {}
        self._package_paths = {}
        self._verbose = verbose

        if model_nam_file is None:
            self.model_nam_file = f"{modelname}.nam"
        else:
            self.model_nam_file = model_nam_file

        # check for spatial reference info in kwargs
        xll = kwargs.pop("xll", None)
        yll = kwargs.pop("yll", None)
        self._xul = kwargs.pop("xul", None)
        self._yul = kwargs.pop("yul", None)
        rotation = kwargs.pop("rotation", 0.0)
        proj4 = kwargs.pop("proj4_str", None)
        # build model grid object
        self._modelgrid = Grid(
            proj4=proj4, xoff=xll, yoff=yll, angrot=rotation
        )

        self.start_datetime = None
        # check for extraneous kwargs
        if len(kwargs) > 0:
            kwargs_str = ", ".join(kwargs.keys())
            excpt_str = (
                f'Extraneous kwargs "{kwargs_str}" provided to MFModel.'
            )
            raise FlopyException(excpt_str)

        # build model name file
        # create name file based on model type - support different model types
        package_obj = self.package_factory("nam", model_type[0:3])
        if not package_obj:
            excpt_str = (
                f"Name file could not be found for model{model_type[0:3]}."
            )
            raise FlopyException(excpt_str)

        self.name_file = package_obj(
            self, filename=self.model_nam_file, pname=self.name
        )

    def __getattr__(self, item):
        """
        __getattr__ - used to allow for getting packages as if they are
                      attributes

        Parameters
        ----------
        item : str
            3 character package name (case insensitive)


        Returns
        -------
        pp : Package object
            Package object of type :class:`flopy.pakbase.Package`

        """
        if item == "name_file" or not hasattr(self, "name_file"):
            raise AttributeError(item)

        package = self.get_package(item)
        if package is not None:
            return package
        raise AttributeError(item)

    def __repr__(self):
        return self._get_data_str(True)

    def __str__(self):
        return self._get_data_str(False)

    def _get_data_str(self, formal):
        file_mgr = self.simulation_data.mfpath
        data_str = (
            "name = {}\nmodel_type = {}\nversion = {}\nmodel_"
            "relative_path = {}"
            "\n\n".format(
                self.name,
                self.model_type,
                self.version,
                file_mgr.model_relative_path[self.name],
            )
        )

        for package in self.packagelist:
            pk_str = package._get_data_str(formal, False)
            if formal:
                if len(pk_str.strip()) > 0:
                    data_str = (
                        "{}###################\nPackage {}\n"
                        "###################\n\n"
                        "{}\n".format(data_str, package._get_pname(), pk_str)
                    )
            else:
                pk_str = package._get_data_str(formal, False)
                if len(pk_str.strip()) > 0:
                    data_str = (
                        "{}###################\nPackage {}\n"
                        "###################\n\n"
                        "{}\n".format(data_str, package._get_pname(), pk_str)
                    )
        return data_str

    @property
    def nper(self):
        """Number of stress periods.

        Returns
        -------
        nper : int
            Number of stress periods in the simulation.

        """
        try:
            return self.simulation.tdis.nper.array
        except AttributeError:
            return None

    @property
    def modeltime(self):
        """Model time discretization information.

        Returns
        -------
        modeltime : ModelTime
            FloPy object containing time discretization information for the
            simulation.

        """
        tdis = self.simulation.get_package("tdis")
        period_data = tdis.perioddata.get_data()

        # build steady state data
        sto = self.get_package("sto")
        if sto is None:
            steady = np.full((len(period_data["perlen"])), True, dtype=bool)
        else:
            steady = np.full((len(period_data["perlen"])), False, dtype=bool)
            ss_periods = sto.steady_state.get_active_key_dict()
            tr_periods = sto.transient.get_active_key_dict()
            if ss_periods:
                last_ss_value = False
                # loop through steady state array
                for index, value in enumerate(steady):
                    # resolve if current index is steady state or transient
                    if index in ss_periods:
                        last_ss_value = True
                    elif index in tr_periods:
                        last_ss_value = False
                    if last_ss_value == True:
                        steady[index] = True

        # build model time
        itmuni = tdis.time_units.get_data()
        start_date_time = tdis.start_date_time.get_data()
        if itmuni is None:
            itmuni = 0
        if start_date_time is None:
            start_date_time = "01-01-1970"
        data_frame = {
            "perlen": period_data["perlen"],
            "nstp": period_data["nstp"],
            "tsmult": period_data["tsmult"],
        }
        self._model_time = ModelTime(
            data_frame, itmuni, start_date_time, steady
        )
        return self._model_time

    @property
    def modeldiscrit(self):
        """Basic model spatial discretization information.  This is used
        internally prior to model spatial discretization information being
        fully loaded.

        Returns
        -------
        model grid : Grid subclass
            FloPy object containing basic spatial discretization information
            for the model.

        """
        if self.get_grid_type() == DiscretizationType.DIS:
            dis = self.get_package("dis")
            return StructuredGrid(
                nlay=dis.nlay.get_data(),
                nrow=dis.nrow.get_data(),
                ncol=dis.ncol.get_data(),
            )
        elif self.get_grid_type() == DiscretizationType.DISV:
            dis = self.get_package("disv")
            return VertexGrid(
                ncpl=dis.ncpl.get_data(), nlay=dis.nlay.get_data()
            )
        elif self.get_grid_type() == DiscretizationType.DISU:
            dis = self.get_package("disu")
            nodes = dis.nodes.get_data()
            ncpl = np.array([nodes], dtype=int)
            return UnstructuredGrid(ncpl=ncpl)

    @property
    def modelgrid(self):
        """Model spatial discretization information.

        Returns
        -------
        model grid : Grid subclass
            FloPy object containing spatial discretization information for the
            model.

        """

        if not self._mg_resync:
            return self._modelgrid
        if self.get_grid_type() == DiscretizationType.DIS:
            dis = self.get_package("dis")
            if not hasattr(dis, "_init_complete"):
                if not hasattr(dis, "delr"):
                    # dis package has not yet been initialized
                    return self._modelgrid
                else:
                    # dis package has been partially initialized
                    self._modelgrid = StructuredGrid(
                        delc=dis.delc.array,
                        delr=dis.delr.array,
                        top=None,
                        botm=None,
                        idomain=None,
                        lenuni=None,
                        proj4=self._modelgrid.proj4,
                        epsg=self._modelgrid.epsg,
                        xoff=self._modelgrid.xoffset,
                        yoff=self._modelgrid.yoffset,
                        angrot=self._modelgrid.angrot,
                    )
            else:
                self._modelgrid = StructuredGrid(
                    delc=dis.delc.array,
                    delr=dis.delr.array,
                    top=dis.top.array,
                    botm=dis.botm.array,
                    idomain=dis.idomain.array,
                    lenuni=dis.length_units.array,
                    proj4=self._modelgrid.proj4,
                    epsg=self._modelgrid.epsg,
                    xoff=self._modelgrid.xoffset,
                    yoff=self._modelgrid.yoffset,
                    angrot=self._modelgrid.angrot,
                )
        elif self.get_grid_type() == DiscretizationType.DISV:
            dis = self.get_package("disv")
            if not hasattr(dis, "_init_complete"):
                if not hasattr(dis, "cell2d"):
                    # disv package has not yet been initialized
                    return self._modelgrid
                else:
                    # disv package has been partially initialized
                    self._modelgrid = VertexGrid(
                        vertices=dis.vertices.array,
                        cell2d=dis.cell2d.array,
                        top=None,
                        botm=None,
                        idomain=None,
                        lenuni=None,
                        proj4=self._modelgrid.proj4,
                        epsg=self._modelgrid.epsg,
                        xoff=self._modelgrid.xoffset,
                        yoff=self._modelgrid.yoffset,
                        angrot=self._modelgrid.angrot,
                    )
            else:
                self._modelgrid = VertexGrid(
                    vertices=dis.vertices.array,
                    cell2d=dis.cell2d.array,
                    top=dis.top.array,
                    botm=dis.botm.array,
                    idomain=dis.idomain.array,
                    lenuni=dis.length_units.array,
                    proj4=self._modelgrid.proj4,
                    epsg=self._modelgrid.epsg,
                    xoff=self._modelgrid.xoffset,
                    yoff=self._modelgrid.yoffset,
                    angrot=self._modelgrid.angrot,
                )
        elif self.get_grid_type() == DiscretizationType.DISU:
            dis = self.get_package("disu")
            if not hasattr(dis, "_init_complete"):
                # disu package has not yet been fully initialized
                return self._modelgrid

            # check to see if ncpl can be constructed from ihc array,
            # otherwise set ncpl equal to [nodes]
            ihc = dis.ihc.array
            iac = dis.iac.array
            ncpl = UnstructuredGrid.ncpl_from_ihc(ihc, iac)
            if ncpl is None:
                ncpl = np.array([dis.nodes.get_data()], dtype=int)
            cell2d = dis.cell2d.array
            idomain = np.ones(dis.nodes.array, np.int32)
            if cell2d is None:
                if (
                    self.simulation.simulation_data.verbosity_level.value
                    >= VerbosityLevel.normal.value
                ):
                    print(
                        "WARNING: cell2d information missing. Functionality of "
                        "the UnstructuredGrid will be limited."
                    )
                iverts = None
                xcenters = None
                ycenters = None
            else:
                iverts = [list(i)[4:] for i in cell2d]
                xcenters = dis.cell2d.array["xc"]
                ycenters = dis.cell2d.array["yc"]
            vertices = dis.vertices.array
            if vertices is None:
                if (
                    self.simulation.simulation_data.verbosity_level.value
                    >= VerbosityLevel.normal.value
                ):
                    print(
                        "WARNING: vertices information missing. Functionality "
                        "of the UnstructuredGrid will be limited."
                    )
                vertices = None
            else:
                vertices = np.array(vertices)

            self._modelgrid = UnstructuredGrid(
                vertices=vertices,
                iverts=iverts,
                xcenters=xcenters,
                ycenters=ycenters,
                top=dis.top.array,
                botm=dis.bot.array,
                idomain=idomain,
                lenuni=dis.length_units.array,
                ncpl=ncpl,
                proj4=self._modelgrid.proj4,
                epsg=self._modelgrid.epsg,
                xoff=self._modelgrid.xoffset,
                yoff=self._modelgrid.yoffset,
                angrot=self._modelgrid.angrot,
            )
        elif self.get_grid_type() == DiscretizationType.DISL:
            dis = self.get_package("disl")
            if not hasattr(dis, "_init_complete"):
                if not hasattr(dis, "cell1d"):
                    # disv package has not yet been initialized
                    return self._modelgrid
                else:
                    # disv package has been partially initialized
                    self._modelgrid = VertexGrid(
                        vertices=dis.vertices.array,
                        cell1d=dis.cell1d.array,
                        top=None,
                        botm=None,
                        idomain=None,
                        lenuni=None,
                        proj4=self._modelgrid.proj4,
                        epsg=self._modelgrid.epsg,
                        xoff=self._modelgrid.xoffset,
                        yoff=self._modelgrid.yoffset,
                        angrot=self._modelgrid.angrot,
                    )
            else:
                self._modelgrid = VertexGrid(
                    vertices=dis.vertices.array,
                    cell1d=dis.cell1d.array,
                    top=dis.top.array,
                    botm=dis.botm.array,
                    idomain=dis.idomain.array,
                    lenuni=dis.length_units.array,
                    proj4=self._modelgrid.proj4,
                    epsg=self._modelgrid.epsg,
                    xoff=self._modelgrid.xoffset,
                    yoff=self._modelgrid.yoffset,
                    angrot=self._modelgrid.angrot,
                )
        else:
            return self._modelgrid

        if self.get_grid_type() != DiscretizationType.DISV:
            # get coordinate data from dis file
            xorig = dis.xorigin.get_data()
            yorig = dis.yorigin.get_data()
            angrot = dis.angrot.get_data()
        else:
            xorig = self._modelgrid.xoffset
            yorig = self._modelgrid.yoffset
            angrot = self._modelgrid.angrot

        # resolve offsets
        if xorig is None:
            xorig = self._modelgrid.xoffset
        if xorig is None:
            if self._xul is not None:
                xorig = self._modelgrid._xul_to_xll(self._xul)
            else:
                xorig = 0.0
        if yorig is None:
            yorig = self._modelgrid.yoffset
        if yorig is None:
            if self._yul is not None:
                yorig = self._modelgrid._yul_to_yll(self._yul)
            else:
                yorig = 0.0
        if angrot is None:
            angrot = self._modelgrid.angrot
        self._modelgrid.set_coord_info(
            xorig, yorig, angrot, self._modelgrid.epsg, self._modelgrid.proj4
        )
        self._mg_resync = not self._modelgrid.is_complete
        return self._modelgrid

    @property
    def packagelist(self):
        """List of model packages."""
        return self._packagelist

    @property
    def namefile(self):
        """Model namefile object."""
        return self.model_nam_file

    @property
    def model_ws(self):
        """Model file path."""
        file_mgr = self.simulation_data.mfpath
        return file_mgr.get_model_path(self.name)

    @property
    def exename(self):
        """MODFLOW executable name"""
        return self.exe_name

    @property
    def version(self):
        """Version of MODFLOW"""
        return self._version

    @property
    def solver_tols(self):
        """Returns the solver inner hclose and rclose values.

        Returns
        -------
        inner_hclose, rclose : float, float

        """
        ims = self.get_ims_package()
        if ims is not None:
            rclose = ims.rcloserecord.get_data()
            if rclose is not None:
                rclose = rclose[0][0]
            return ims.inner_hclose.get_data(), rclose
        return None

    @property
    def laytyp(self):
        """Layering type"""
        try:
            return self.npf.icelltype.array
        except AttributeError:
            return None

    @property
    def hdry(self):
        """Dry cell value"""
        return -1e30

    @property
    def hnoflo(self):
        """No-flow cell value"""
        return 1e30

    @property
    def laycbd(self):
        """Quasi-3D confining bed.  Not supported in MODFLOW-6.

        Returns
        -------
        None : None

        """
        return None

    @property
    def output(self):
        try:
            return self.oc.output
        except AttributeError:
            return MF6Output(self)

    def export(self, f, **kwargs):
        """Method to export a model to a shapefile or netcdf file

        Parameters
        ----------
        f : str
            File name (".nc" for netcdf or ".shp" for shapefile)
            or dictionary of ....
        **kwargs : keyword arguments
            modelgrid: flopy.discretization.Grid
                User supplied modelgrid object which will supercede the built
                in modelgrid object
            epsg : int
                EPSG projection code
            prj : str
                The prj file name
            if fmt is set to 'vtk', parameters of vtk.export_model

        """
        from ..export import utils

        return utils.model_export(f, self, **kwargs)

    @property
    def verbose(self):
        """Verbose setting for model operations (True/False)"""
        return self._verbose

    @verbose.setter
    def verbose(self, verbose):
        """Verbose setting for model operations (True/False)"""
        self._verbose = verbose

    def check(self, f=None, verbose=True, level=1):
        """
        Check model data for common errors.

        Parameters
        ----------
        f : str or file handle
            String defining file name or file handle for summary file
            of check method output. If a string is passed a file handle
            is created. If f is None, check method does not write
            results to a summary file. (default is None)
        verbose : bool
            Boolean flag used to determine if check method results are
            written to the screen
        level : int
            Check method analysis level. If level=0, summary checks are
            performed. If level=1, full checks are performed.

        Returns
        -------
        success : bool

        Examples
        --------

        >>> import flopy
        >>> m = flopy.modflow.Modflow.load('model.nam')
        >>> m.check()
        """
        # check instance for model-level check
        chk = mf6check(self, f=f, verbose=verbose, level=level)

        return self._check(chk, level)

    @classmethod
    def load_base(
        cls,
        simulation,
        structure,
        modelname="NewModel",
        model_nam_file="modflowtest.nam",
        mtype="gwf",
        version="mf6",
        exe_name="mf6.exe",
        strict=True,
        model_rel_path=".",
        load_only=None,
    ):
        """
        Class method that loads an existing model.

        Parameters
        ----------
        simulation : MFSimulation
            simulation object that this model is a part of
        simulation_data : MFSimulationData
            simulation data object
        structure : MFModelStructure
            structure of this type of model
        model_name : str
            name of the model
        model_nam_file : str
            relative path to the model name file from model working folder
        version : str
            version of modflow
        exe_name : str
            model executable name
        model_ws : str
            model working folder relative to simulation working folder
        strict : bool
            strict mode when loading files
        model_rel_path : str
            relative path of model folder to simulation folder
        load_only : list
            list of package abbreviations or package names corresponding to
            packages that flopy will load. default is None, which loads all
            packages. the discretization packages will load regardless of this
            setting. subpackages, like time series and observations, will also
            load regardless of this setting.
            example list: ['ic', 'maw', 'npf', 'oc', 'my_well_package_1']

        Returns
        -------
        model : MFModel

        Examples
        --------
        """
        instance = cls(
            simulation,
            mtype,
            modelname,
            model_nam_file=model_nam_file,
            version=version,
            exe_name=exe_name,
            add_to_simulation=False,
            structure=structure,
            model_rel_path=model_rel_path,
        )

        # build case consistent load_only dictionary for quick lookups
        load_only = instance._load_only_dict(load_only)

        # load name file
        instance.name_file.load(strict)

        # order packages
        vnum = mfstructure.MFStructure().get_version_string()
        # FIX: Transport - Priority packages maybe should not be hard coded
        priority_packages = {
            f"dis{vnum}": 1,
            f"disv{vnum}": 1,
            f"disu{vnum}": 1,
        }
        packages_ordered = []
        package_recarray = instance.simulation_data.mfdata[
            (modelname, "nam", "packages", "packages")
        ]
        for item in package_recarray.get_data():
            if item[0] in priority_packages:
                packages_ordered.insert(0, (item[0], item[1], item[2]))
            else:
                packages_ordered.append((item[0], item[1], item[2]))

        # load packages
        sim_struct = mfstructure.MFStructure().sim_struct
        instance._ftype_num_dict = {}
        for ftype, fname, pname in packages_ordered:
            ftype_orig = ftype
            ftype = ftype[0:-1].lower()
            if (
                ftype in structure.package_struct_objs
                or ftype in sim_struct.utl_struct_objs
            ):
                if (
                    load_only is not None
                    and not instance._in_pkg_list(
                        priority_packages, ftype_orig, pname
                    )
                    and not instance._in_pkg_list(load_only, ftype_orig, pname)
                ):
                    if (
                        simulation.simulation_data.verbosity_level.value
                        >= VerbosityLevel.normal.value
                    ):
                        print(f"    skipping package {ftype}...")
                    continue
                if model_rel_path and model_rel_path != ".":
                    # strip off model relative path from the file path
                    filemgr = simulation.simulation_data.mfpath
                    fname = filemgr.strip_model_relative_path(modelname, fname)
                if (
                    simulation.simulation_data.verbosity_level.value
                    >= VerbosityLevel.normal.value
                ):
                    print(f"    loading package {ftype}...")
                # load package
                instance.load_package(ftype, fname, pname, strict, None)
                sim_data = simulation.simulation_data
                if ftype == "dis" and not sim_data.max_columns_user_set:
                    # set column wrap to ncol
                    dis = instance.get_package("dis")
                    if dis is not None and hasattr(dis, "ncol"):
                        sim_data.max_columns_of_data = dis.ncol.get_data()
                        sim_data.max_columns_user_set = False
                        sim_data.max_columns_auto_set = True
        # load referenced packages
        if modelname in instance.simulation_data.referenced_files:
            for ref_file in instance.simulation_data.referenced_files[
                modelname
            ].values():
                if (
                    ref_file.file_type in structure.package_struct_objs
                    or ref_file.file_type in sim_struct.utl_struct_objs
                ) and not ref_file.loaded:
                    instance.load_package(
                        ref_file.file_type,
                        ref_file.file_name,
                        None,
                        strict,
                        ref_file.reference_path,
                    )
                    ref_file.loaded = True

        # TODO: fix jagged lists where appropriate

        return instance

    def write(self, ext_file_action=ExtFileAction.copy_relative_paths):
        """
        Writes out model's package files.

        Parameters
        ----------
        ext_file_action : ExtFileAction
            Defines what to do with external files when the simulation path has
            changed.  defaults to copy_relative_paths which copies only files
            with relative paths, leaving files defined by absolute paths fixed.

        """

        # write name file
        if (
            self.simulation_data.verbosity_level.value
            >= VerbosityLevel.normal.value
        ):
            print("    writing model name file...")

        self.name_file.write(ext_file_action=ext_file_action)

        # write packages
        for pp in self.packagelist:
            if (
                self.simulation_data.verbosity_level.value
                >= VerbosityLevel.normal.value
            ):
                print(f"    writing package {pp._get_pname()}...")
            pp.write(ext_file_action=ext_file_action)

    def get_grid_type(self):
        """
        Return the type of grid used by model 'model_name' in simulation
        containing simulation data 'simulation_data'.

        Returns
        -------
        grid type : DiscretizationType
        """
        package_recarray = self.name_file.packages
        structure = mfstructure.MFStructure()
        if (
            package_recarray.search_data(
                f"dis{structure.get_version_string()}", 0
            )
            is not None
        ):
            return DiscretizationType.DIS
        elif (
            package_recarray.search_data(
                f"disv{structure.get_version_string()}", 0
            )
            is not None
        ):
            return DiscretizationType.DISV
        elif (
            package_recarray.search_data(
                f"disu{structure.get_version_string()}", 0
            )
            is not None
        ):
            return DiscretizationType.DISU
        elif (
            package_recarray.search_data(
                f"disl{structure.get_version_string()}", 0
            )
            is not None
        ):
            return DiscretizationType.DISL

        return DiscretizationType.UNDEFINED

    def get_ims_package(self):
        """Get the IMS package associated with this model.

        Returns
        -------
        IMS package : ModflowIms
        """
        solution_group = self.simulation.name_file.solutiongroup.get_data()
        for record in solution_group:
            for model_name in record[2:]:
                if model_name == self.name:
                    return self.simulation.get_ims_package(record[1])
        return None

    def get_steadystate_list(self):
        """Returns a list of stress periods that are steady state.

        Returns
        -------
        steady state list : list

        """
        ss_list = []
        tdis = self.simulation.get_package("tdis")
        period_data = tdis.perioddata.get_data()
        index = 0
        pd_len = len(period_data)
        while index < pd_len:
            ss_list.append(True)
            index += 1

        storage = self.get_package("sto")
        if storage is not None:
            tr_keys = storage.transient.get_keys(True)
            ss_keys = storage.steady_state.get_keys(True)
            for key in tr_keys:
                ss_list[key] = False
                for ss_list_key in range(key + 1, len(ss_list)):
                    for ss_key in ss_keys:
                        if ss_key == ss_list_key:
                            break
                        ss_list[key] = False
        return ss_list

    def is_valid(self):
        """
        Checks the validity of the model and all of its packages

        Returns
        -------
        valid : bool

        """

        # valid name file
        if not self.name_file.is_valid():
            return False

        # valid packages
        for pp in self.packagelist:
            if not pp.is_valid():
                return False

        # required packages exist
        for package_struct in self.structure.package_struct_objs.values():
            if (
                not package_struct.optional
                and not package_struct.file_type in self.package_type_dict
            ):
                return False

        return True

    def set_model_relative_path(self, model_ws):
        """
        Sets the file path to the model folder relative to the simulation
        folder and updates all model file paths, placing them in the model
        folder.

        Parameters
        ----------
        model_ws : str
            Model working folder relative to simulation working folder

        """
        # set all data internal
        self.set_all_data_internal(False)

        # update path in the file manager
        file_mgr = self.simulation_data.mfpath
        file_mgr.set_last_accessed_model_path()
        path = file_mgr.string_to_file_path(model_ws)
        file_mgr.model_relative_path[self.name] = path

        if (
            model_ws
            and model_ws != "."
            and self.simulation.name_file is not None
        ):
            model_folder_path = file_mgr.get_model_path(self.name)
            if not os.path.exists(model_folder_path):
                # make new model folder
                os.makedirs(model_folder_path)
            # update model name file location in simulation name file
            models = self.simulation.name_file.models
            models_data = models.get_data()
            for index, entry in enumerate(models_data):
                old_model_file_name = os.path.split(entry[1])[1]
                old_model_base_name = os.path.splitext(old_model_file_name)[0]
                if (
                    old_model_base_name.lower() == self.name.lower()
                    or self.name == entry[2]
                ):
                    models_data[index][1] = os.path.join(
                        path, old_model_file_name
                    )
                    break
            models.set_data(models_data)

            if self.name_file is not None:
                # update listing file location in model name file
                list_file = self.name_file.list.get_data()
                if list_file:
                    path, list_file_name = os.path.split(list_file)
                    try:
                        self.name_file.list.set_data(
                            os.path.join(path, list_file_name)
                        )
                    except MFDataException as mfde:
                        message = (
                            "Error occurred while setting relative "
                            'path "{}" in model '
                            '"{}".'.format(
                                os.path.join(path, list_file_name), self.name
                            )
                        )
                        raise MFDataException(
                            mfdata_except=mfde,
                            model=self.model_name,
                            package=self.name_file._get_pname(),
                            message=message,
                        )
                # update package file locations in model name file
                packages = self.name_file.packages
                packages_data = packages.get_data()
                for index, entry in enumerate(packages_data):
                    old_package_name = os.path.split(entry[1])[1]
                    packages_data[index][1] = os.path.join(
                        path, old_package_name
                    )
                packages.set_data(packages_data)

                # update files referenced from within packages
                for package in self.packagelist:
                    package.set_model_relative_path(model_ws)

    def _remove_package_from_dictionaries(self, package):
        # remove package from local dictionaries and lists
        if package.path in self._package_paths:
            del self._package_paths[package.path]
        self._remove_package(package)

    def _add_package_to_dictionaries(self, package):
        self._package_paths[package.path] = 1
        self._add_package(package)

    def remove_package(self, package_name):
        """
        Removes package and all child packages from the model.
        `package_name` can be the package's name, type, or package object to
        be removed from the model.

        Parameters
        ----------
        package_name : str
            Package name, package type, or package object to be removed from
            the model.

        """
        if isinstance(package_name, MFPackage):
            packages = [package_name]
        else:
            packages = self.get_package(package_name)
            if not isinstance(packages, list) and packages is not None:
                packages = [packages]
        if packages is not None:
            for package in packages:
                if package.model_or_sim.name != self.name:
                    except_text = (
                        "Package can not be removed from model {} "
                        "since it is "
                        "not part of "
                    )
                    raise mfstructure.FlopyException(except_text)

                self._remove_package_from_dictionaries(package)

                try:
                    # remove package from name file
                    package_data = self.name_file.packages.get_data()
                except MFDataException as mfde:
                    message = (
                        "Error occurred while reading package names "
                        "from name file in model "
                        '"{}".'.format(self.name)
                    )
                    raise MFDataException(
                        mfdata_except=mfde,
                        model=self.model_name,
                        package=self.name_file._get_pname(),
                        message=message,
                    )
                try:
                    new_rec_array = None
                    for item in package_data:
                        if item[1] != package._filename:
                            if new_rec_array is None:
                                new_rec_array = np.rec.array(
                                    [item.tolist()], package_data.dtype
                                )
                            else:
                                new_rec_array = np.hstack(
                                    (item, new_rec_array)
                                )
                except:
                    type_, value_, traceback_ = sys.exc_info()
                    raise MFDataException(
                        self.structure.get_model(),
                        self.structure.get_package(),
                        self._path,
                        "building package recarray",
                        self.structure.name,
                        inspect.stack()[0][3],
                        type_,
                        value_,
                        traceback_,
                        None,
                        self._simulation_data.debug,
                    )
                try:
                    self.name_file.packages.set_data(new_rec_array)
                except MFDataException as mfde:
                    message = (
                        "Error occurred while setting package names "
                        'from name file in model "{}".  Package name '
                        "data:\n{}".format(self.name, new_rec_array)
                    )
                    raise MFDataException(
                        mfdata_except=mfde,
                        model=self.model_name,
                        package=self.name_file._get_pname(),
                        message=message,
                    )

                # build list of child packages
                child_package_list = []
                for pkg in self.packagelist:
                    if (
                        pkg.parent_file is not None
                        and pkg.parent_file.path == package.path
                    ):
                        child_package_list.append(pkg)
                # remove child packages
                for child_package in child_package_list:
                    self._remove_package_from_dictionaries(child_package)

    def update_package_filename(self, package, new_name):
        try:
            # get namefile package data
            package_data = self.name_file.packages.get_data()
        except MFDataException as mfde:
            message = (
                "Error occurred while updating package names "
                "from name file in model "
                '"{}".'.format(self.name)
            )
            raise MFDataException(
                mfdata_except=mfde,
                model=self.model_name,
                package=self.name_file._get_pname(),
                message=message,
            )
        try:
            # update namefile package data with new name
            new_rec_array = None
            for item in package_data:
                base, leaf = os.path.split(item[1])
                if leaf == package.filename:
                    item[1] = os.path.join(base, new_name)

                if new_rec_array is None:
                    new_rec_array = np.rec.array(
                        [item.tolist()], package_data.dtype
                    )
                else:
                    new_rec_array = np.hstack((item, new_rec_array))
        except:
            type_, value_, traceback_ = sys.exc_info()
            raise MFDataException(
                self.structure.get_model(),
                self.structure.get_package(),
                self._path,
                "updating package filename",
                self.structure.name,
                inspect.stack()[0][3],
                type_,
                value_,
                traceback_,
                None,
                self._simulation_data.debug,
            )
        try:
            self.name_file.packages.set_data(new_rec_array)
        except MFDataException as mfde:
            message = (
                "Error occurred while updating package names "
                'from name file in model "{}".  Package name '
                "data:\n{}".format(self.name, new_rec_array)
            )
            raise MFDataException(
                mfdata_except=mfde,
                model=self.model_name,
                package=self.name_file._get_pname(),
                message=message,
            )

    def rename_all_packages(self, name):
        """Renames all package files in the model.

        Parameters
        ----------
            name : str
                Prefix of package names.  Packages files will be named
                <name>.<package ext>.

        """
        nam_filename = "{}.nam".format(name)
        self.simulation.rename_model_namefile(self, nam_filename)
        self.name_file.filename = nam_filename
        self.model_nam_file = nam_filename
        package_type_count = {}
<<<<<<< HEAD
        for package in self.packagelist:
            if package.package_type not in package_type_count:

                package.filename = "{}.{}".format(name, package.package_type)
=======
        self.name_file.filename = f"{name}.nam"
        for package in self.packagelist:
            if package.package_type not in package_type_count:
                package.filename = f"{name}.{package.package_type}"
>>>>>>> 5d4324dd
                package_type_count[package.package_type] = 1
            else:
                package_type_count[package.package_type] += 1
                package.filename = "{}_{}.{}".format(
                    name,
                    package_type_count[package.package_type],
                    package.package_type,
                )

    def set_all_data_external(
        self, check_data=True, external_data_folder=None
    ):
        """Sets the model's list and array data to be stored externally.

        Parameters
        ----------
            check_data : bool
                Determines if data error checking is enabled during this
                process.
            external_data_folder
                Folder, relative to the simulation path or model relative path
                (see use_model_relative_path parameter), where external data
                will be stored

        """
        for package in self.packagelist:
            package.set_all_data_external(check_data, external_data_folder)

    def set_all_data_internal(self, check_data=True):
        """Sets the model's list and array data to be stored externally.

        Parameters
        ----------
            check_data : bool
                Determines if data error checking is enabled during this
                process.

        """
        for package in self.packagelist:
            package.set_all_data_internal(check_data)

    def register_package(
        self,
        package,
        add_to_package_list=True,
        set_package_name=True,
        set_package_filename=True,
    ):
        """
        Registers a package with the model.  This method is used internally
        by FloPy and is not intended for use by the end user.

        Parameters
        ----------
        package : MFPackage
            Package to register
        add_to_package_list : bool
            Add package to lookup list
        set_package_name : bool
            Produce a package name for this package
        set_package_filename : bool
            Produce a filename for this package

        Returns
        -------
        path, package structure : tuple, MFPackageStructure

        """
        package.container_type = [PackageContainerType.model]
        if package.parent_file is not None:
            path = package.parent_file.path + (package.package_type,)
        else:
            path = (self.name, package.package_type)
        package_struct = self.structure.get_package_struct(
            package.package_type
        )
        if add_to_package_list and path in self._package_paths:
            if not package_struct.multi_package_support:
                # package of this type already exists, replace it
                self.remove_package(package.package_type)
                if (
                    self.simulation_data.verbosity_level.value
                    >= VerbosityLevel.normal.value
                ):
                    print(
                        "WARNING: Package with type {} already exists. "
                        "Replacing existing package"
                        ".".format(package.package_type)
                    )
            elif (
                not set_package_name
                and package.package_name in self.package_name_dict
            ):
                # package of this type with this name already
                # exists, replace it
                self.remove_package(
                    self.package_name_dict[package.package_name]
                )
                if (
                    self.simulation_data.verbosity_level.value
                    >= VerbosityLevel.normal.value
                ):
                    print(
                        "WARNING: Package with name {} already exists. "
                        "Replacing existing package"
                        ".".format(package.package_name)
                    )

        # make sure path is unique
        if path in self._package_paths:
            path_iter = datautil.PathIter(path)
            for new_path in path_iter:
                if new_path not in self._package_paths:
                    path = new_path
                    break
        self._package_paths[path] = 1

        if package.package_type.lower() == "nam":
            return path, self.structure.name_file_struct_obj

        if set_package_name:
            # produce a default package name
            if (
                package_struct is not None
                and package_struct.multi_package_support
            ):
                # check for other registered packages of this type
                name_iter = datautil.NameIter(package.package_type, False)
                for package_name in name_iter:
                    if package_name not in self.package_name_dict:
                        package.package_name = package_name
                        break
            else:
                package.package_name = package.package_type

        if set_package_filename:
            package._filename = f"{self.name}.{package.package_type}"

        if add_to_package_list:
            self._add_package(package, path)

            # add obs file to name file if it does not have a parent
            if package.package_type in self.structure.package_struct_objs or (
                package.package_type == "obs" and package.parent_file is None
            ):
                # update model name file
                pkg_type = package.package_type.upper()
                if len(pkg_type) > 3 and pkg_type[-1] == "A":
                    pkg_type = pkg_type[0:-1]
                # Model Assumption - assuming all name files have a package
                # recarray
                self.name_file.packages.update_record(
                    [
                        f"{pkg_type}6",
                        package._filename,
                        package.package_name,
                    ],
                    0,
                )
        if package_struct is not None:
            return (path, package_struct)
        else:
            if (
                self.simulation_data.verbosity_level.value
                >= VerbosityLevel.normal.value
            ):
                print(
                    "WARNING: Unable to register unsupported file type {} "
                    "for model {}.".format(package.package_type, self.name)
                )
        return None, None

    def load_package(
        self,
        ftype,
        fname,
        pname,
        strict,
        ref_path,
        dict_package_name=None,
        parent_package=None,
    ):
        """
        Loads a package from a file.  This method is used internally by FloPy
        and is not intended for the end user.

        Parameters
        ----------
        ftype : str
            the file type
        fname : str
            the name of the file containing the package input
        pname : str
            the user-defined name for the package
        strict : bool
            strict mode when loading the file
        ref_path : str
            path to the file. uses local path if set to None
        dict_package_name : str
            package name for dictionary lookup
        parent_package : MFPackage
            parent package

        Examples
        --------
        """
        if ref_path is not None:
            fname = os.path.join(ref_path, fname)
        sim_struct = mfstructure.MFStructure().sim_struct
        if (
            ftype in self.structure.package_struct_objs
            and self.structure.package_struct_objs[ftype].multi_package_support
        ) or (
            ftype in sim_struct.utl_struct_objs
            and sim_struct.utl_struct_objs[ftype].multi_package_support
        ):
            # resolve dictionary name for package
            if dict_package_name is not None:
                if parent_package is not None:
                    dict_package_name = f"{parent_package.path[-1]}_{ftype}"
                else:
                    # use dict_package_name as the base name
                    if ftype in self._ftype_num_dict:
                        self._ftype_num_dict[dict_package_name] += 1
                    else:
                        self._ftype_num_dict[dict_package_name] = 0
                    dict_package_name = "{}_{}".format(
                        dict_package_name,
                        self._ftype_num_dict[dict_package_name],
                    )
            else:
                # use ftype as the base name
                if ftype in self._ftype_num_dict:
                    self._ftype_num_dict[ftype] += 1
                else:
                    self._ftype_num_dict[ftype] = 0
                if pname is not None:
                    dict_package_name = pname
                else:
                    dict_package_name = (
                        f"{ftype}_{self._ftype_num_dict[ftype]}"
                    )
        else:
            dict_package_name = ftype

        # clean up model type text
        model_type = self.structure.model_type
        while datautil.DatumUtil.is_int(model_type[-1]):
            model_type = model_type[0:-1]

        # create package
        package_obj = self.package_factory(ftype, model_type)
        package = package_obj(
            self,
            filename=fname,
            pname=dict_package_name,
            loading_package=True,
            parent_file=parent_package,
        )
        try:
            package.load(strict)
        except ReadAsArraysException:
            #  create ReadAsArrays package and load it instead
            package_obj = self.package_factory(f"{ftype}a", model_type)
            package = package_obj(
                self,
                filename=fname,
                pname=dict_package_name,
                loading_package=True,
                parent_file=parent_package,
            )
            package.load(strict)

        # register child package with the model
        self._add_package(package, package.path)
        if parent_package is not None:
            # register child package with the parent package
            parent_package._add_package(package, package.path)

        return package

    def plot(self, SelPackList=None, **kwargs):
        """
        Plot 2-D, 3-D, transient 2-D, and stress period list (MfList)
        model input data from a model instance

        Args:
            model: Flopy model instance
            SelPackList: (list) list of package names to plot, if none
                all packages will be plotted

            **kwargs : dict
                filename_base : str
                    Base file name that will be used to automatically generate file
                    names for output image files. Plots will be exported as image
                    files if file_name_base is not None. (default is None)
                file_extension : str
                    Valid matplotlib.pyplot file extension for savefig(). Only used
                    if filename_base is not None. (default is 'png')
                mflay : int
                    MODFLOW zero-based layer number to return.  If None, then all
                    all layers will be included. (default is None)
                kper : int
                    MODFLOW zero-based stress period number to return.
                    (default is zero)
                key : str
                    MfList dictionary key. (default is None)

        Returns:
            axes : list
                Empty list is returned if filename_base is not None. Otherwise
                a list of matplotlib.pyplot.axis are returned.
        """
        from flopy.plot.plotutil import PlotUtilities

        axes = PlotUtilities._plot_model_helper(
            self, SelPackList=SelPackList, **kwargs
        )

        return axes<|MERGE_RESOLUTION|>--- conflicted
+++ resolved
@@ -1228,22 +1228,14 @@
                 <name>.<package ext>.
 
         """
-        nam_filename = "{}.nam".format(name)
+        nam_filename = f"{name}.nam"
         self.simulation.rename_model_namefile(self, nam_filename)
         self.name_file.filename = nam_filename
         self.model_nam_file = nam_filename
         package_type_count = {}
-<<<<<<< HEAD
-        for package in self.packagelist:
-            if package.package_type not in package_type_count:
-
-                package.filename = "{}.{}".format(name, package.package_type)
-=======
-        self.name_file.filename = f"{name}.nam"
         for package in self.packagelist:
             if package.package_type not in package_type_count:
                 package.filename = f"{name}.{package.package_type}"
->>>>>>> 5d4324dd
                 package_type_count[package.package_type] = 1
             else:
                 package_type_count[package.package_type] += 1
