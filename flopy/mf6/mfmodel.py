--- conflicted
+++ resolved
@@ -370,8 +370,7 @@
                 epsg=self._modelgrid.epsg, xoff=self._modelgrid.xoffset,
                 yoff=self._modelgrid.yoffset, angrot=self._modelgrid.angrot,
                 nodes=dis.nodes.get_data())
-<<<<<<< HEAD
-=======
+
         elif self.get_grid_type() == DiscretizationType.DISL:
             dis = self.get_package('disl')
             if not hasattr(dis, '_init_complete'):
@@ -399,7 +398,7 @@
                     proj4=self._modelgrid.proj4, epsg=self._modelgrid.epsg,
                     xoff=self._modelgrid.xoffset, yoff=self._modelgrid.yoffset,
                     angrot=self._modelgrid.angrot)
->>>>>>> f539d072
+
         else:
             return self._modelgrid
 
