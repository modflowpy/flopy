--- conflicted
+++ resolved
@@ -1,10 +1,6 @@
 # DO NOT MODIFY THIS FILE DIRECTLY.  THIS FILE MUST BE CREATED BY
 # mf6/utils/createpackages.py
-<<<<<<< HEAD
-# FILE created on June 22, 2023 21:13:41 UTC
-=======
 # FILE created on June 29, 2023 14:20:38 UTC
->>>>>>> 0e13703d
 from .. import mfmodel
 from ..data.mfdatautil import ArrayTemplateGenerator, ListTemplateGenerator
 
