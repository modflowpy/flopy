--- conflicted
+++ resolved
@@ -27,7 +27,9 @@
     "MfUsgClnDtypes",
     "MfUsgDisU",
     "MfUsgGnc",
-<<<<<<< HEAD
+    "MfUsgLpf",
+    "MfUsgSms",
+    "MfUsgGnc",
     "MfUsgBct",
     "MfUsgPcb",
     "MfUsgDdf",
@@ -38,9 +40,4 @@
     "MfUsgOc",
     "MfUsgLak",
     "MfUsgEvt",
-=======
-    "MfUsgLpf",
-    "MfUsgSms",
-    "MfUsgWel",
->>>>>>> c3884ceb
 ]