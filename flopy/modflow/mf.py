"""
mf module.  Contains the ModflowGlobal, ModflowList, and Modflow classes.


"""

import os
import flopy
from inspect import getfullargspec
from ..mbase import BaseModel
from ..pakbase import Package
from ..utils import mfreadnam
from ..discretization.structuredgrid import StructuredGrid
from ..discretization.grid import Grid
from flopy.discretization.modeltime import ModelTime
from .mfpar import ModflowPar


class ModflowGlobal(Package):
    """
    ModflowGlobal Package class

    """

    def __init__(self, model, extension='glo'):
        Package.__init__(self, model, extension, 'GLOBAL', 1)
        return

    def __repr__(self):
        return 'Global Package class'

    def write_file(self):
        # Not implemented for global class
        return


class ModflowList(Package):
    """
    ModflowList Package class

    """

    def __init__(self, model, extension='list', unitnumber=2):
        Package.__init__(self, model, extension, 'LIST', unitnumber)
        return

    def __repr__(self):
        return 'List Package class'

    def write_file(self):
        # Not implemented for list class
        return


class Modflow(BaseModel):
    """
    MODFLOW Model Class.

    Parameters
    ----------
    modelname : string, optional
        Name of model.  This string will be used to name the MODFLOW input
        that are created with write_model. (the default is 'modflowtest')
    namefile_ext : string, optional
        Extension for the namefile (the default is 'nam')
    version : string, optional
        Version of MODFLOW to use (the default is 'mf2005').
    exe_name : string, optional
        The name of the executable to use (the default is
        'mf2005').
    listunit : integer, optional
        Unit number for the list file (the default is 2).
    model_ws : string, optional
        model workspace.  Directory name to create model data sets.
        (default is the present working directory).
    external_path : string
        Location for external files (default is None).
    verbose : boolean, optional
        Print additional information to the screen (default is False).
    load : boolean, optional
         (default is True).
    silent : integer
        (default is 0)

    Attributes
    ----------

    Methods
    -------

    See Also
    --------

    Notes
    -----

    Examples
    --------

    >>> import flopy
    >>> m = flopy.modflow.Modflow()

    """

    def __init__(self, modelname='modflowtest', namefile_ext='nam',
                 version='mf2005', exe_name='mf2005.exe',
                 structured=True, listunit=2, model_ws='.', external_path=None,
                 verbose=False, **kwargs):
        BaseModel.__init__(self, modelname, namefile_ext, exe_name, model_ws,
                           structured=structured, verbose=verbose, **kwargs)
        self.version_types = {'mf2k': 'MODFLOW-2000', 'mf2005': 'MODFLOW-2005',
                              'mfnwt': 'MODFLOW-NWT', 'mfusg': 'MODFLOW-USG'}

        self.set_version(version)

        if self.version == 'mf2k':
            self.glo = ModflowGlobal(self)

        self.lst = ModflowList(self, unitnumber=listunit)
        # -- check if unstructured is specified for something
        # other than mfusg is specified
        if not self.structured:
            assert 'mfusg' in self.version, \
                'structured=False can only be specified for mfusg models'

        # external option stuff
        self.array_free_format = True
        self.array_format = 'modflow'
        # self.external_fnames = []
        # self.external_units = []
        # self.external_binflag = []

        self.load_fail = False
        # the starting external data unit number
        self._next_ext_unit = 1000

        if external_path is not None:
            if os.path.exists(os.path.join(model_ws, external_path)):
                print("Note: external_path " + str(external_path) +
                      " already exists")
            else:
                os.makedirs(os.path.join(model_ws, external_path))
        self.external_path = external_path
        self.verbose = verbose
        self.mfpar = ModflowPar()

        # output file info
        self.hext = 'hds'
        self.dext = 'ddn'
        self.cext = 'cbc'
        self.hpth = None
        self.dpath = None
        self.cpath = None

        # Create a dictionary to map package with package object.
        # This is used for loading models.
        self.mfnam_packages = {
            "zone": flopy.modflow.ModflowZon,
            "mult": flopy.modflow.ModflowMlt,
            "ag" : flopy.modflow.ModflowAg,
            "pval": flopy.modflow.ModflowPval,
            "bas6": flopy.modflow.ModflowBas,
            "dis": flopy.modflow.ModflowDis,
            "disu": flopy.modflow.ModflowDisU,
            "bcf6": flopy.modflow.ModflowBcf,
            "lpf": flopy.modflow.ModflowLpf,
            "hfb6": flopy.modflow.ModflowHfb,
            "chd": flopy.modflow.ModflowChd,
            "fhb": flopy.modflow.ModflowFhb,
            "wel": flopy.modflow.ModflowWel,
            "mnw1": flopy.modflow.ModflowMnw1,
            "mnw2": flopy.modflow.ModflowMnw2,
            "mnwi": flopy.modflow.ModflowMnwi,
            "drn": flopy.modflow.ModflowDrn,
            "drt": flopy.modflow.ModflowDrt,
            "rch": flopy.modflow.ModflowRch,
            "evt": flopy.modflow.ModflowEvt,
            "ghb": flopy.modflow.ModflowGhb,
            "gmg": flopy.modflow.ModflowGmg,
            "lmt6": flopy.modflow.ModflowLmt,
            "lmt7": flopy.modflow.ModflowLmt,
            "riv": flopy.modflow.ModflowRiv,
            "str": flopy.modflow.ModflowStr,
            "swi2": flopy.modflow.ModflowSwi2,
            "pcg": flopy.modflow.ModflowPcg,
            "pcgn": flopy.modflow.ModflowPcgn,
            "nwt": flopy.modflow.ModflowNwt,
            "pks": flopy.modflow.ModflowPks,
            "sms": flopy.modflow.ModflowSms,
            "sfr": flopy.modflow.ModflowSfr2,
            "lak": flopy.modflow.ModflowLak,
            "gage": flopy.modflow.ModflowGage,
            "sip": flopy.modflow.ModflowSip,
            "sor": flopy.modflow.ModflowSor,
            "de4": flopy.modflow.ModflowDe4,
            "oc": flopy.modflow.ModflowOc,
            "uzf": flopy.modflow.ModflowUzf1,
            "upw": flopy.modflow.ModflowUpw,
            "sub": flopy.modflow.ModflowSub,
            "swt": flopy.modflow.ModflowSwt,
            "hyd": flopy.modflow.ModflowHyd,
            "hob": flopy.modflow.ModflowHob,
            "chob": flopy.modflow.ModflowFlwob,
            "gbob": flopy.modflow.ModflowFlwob,
            "drob": flopy.modflow.ModflowFlwob,
            "rvob": flopy.modflow.ModflowFlwob,
            "vdf": flopy.seawat.SeawatVdf,
            "vsc": flopy.seawat.SeawatVsc
        }
        return

    def __repr__(self):
        nrow, ncol, nlay, nper = self.get_nrow_ncol_nlay_nper()
        if nrow is not None:
            # structured case
            s = ('MODFLOW {} layer(s) {} row(s) {} column(s) '
                 '{} stress period(s)'.format(nlay, nrow, ncol, nper))
        else:
            # unstructured case
            nodes = ncol.sum()
            nodelay = ' '.join(str(i) for i in ncol)
            print(nodelay, nlay, nper)
            s = ('MODFLOW unstructured\n'
                 '  nodes = {}\n'
                 '  layers = {}\n'
                 '  periods = {}\n'
                 '  nodelay = {}\n'.format(nodes, nlay, nper, ncol))
        return s

    #
    # def next_ext_unit(self):
    #     """
    #     Function to encapsulate next_ext_unit attribute
    #
    #     """
    #     next_unit = self.__next_ext_unit + 1
    #     self.__next_ext_unit += 1
    #     return next_unit

    @property
    def modeltime(self):
        # build model time
        data_frame = {'perlen': self.dis.perlen.array,
                      'nstp': self.dis.nstp.array,
                      'tsmult': self.dis.tsmult.array}
        self._model_time = ModelTime(data_frame,
                                     self.dis.itmuni_dict[self.dis.itmuni],
                                     self.dis.start_datetime,
                                     self.dis.steady.array)
        return self._model_time

    @property
    def modelgrid(self):
        if not self._mg_resync:
            return self._modelgrid

        if self.has_package('bas6'):
            ibound = self.bas6.ibound.array
        else:
            ibound = None

        if self.get_package('disu') is not None:
            self._modelgrid = Grid(grid_type='USG-Unstructured',
                                   top=self.disu.top, botm=self.disu.bot,
                                   idomain=ibound, proj4=self._modelgrid.proj4,
                                   epsg=self._modelgrid.epsg,
                                   xoff=self._modelgrid.xoffset,
                                   yoff=self._modelgrid.yoffset,
                                   angrot=self._modelgrid.angrot)
            print('WARNING: Model grid functionality limited for unstructured '
                  'grid.')
        else:
            # build structured grid
            self._modelgrid = StructuredGrid(self.dis.delc.array,
                                             self.dis.delr.array,
                                             self.dis.top.array,
                                             self.dis.botm.array, ibound,
                                             self.dis.lenuni,
                                             proj4=self._modelgrid.proj4,
                                             epsg=self._modelgrid.epsg,
                                             xoff=self._modelgrid.xoffset,
                                             yoff=self._modelgrid.yoffset,
                                             angrot=self._modelgrid.angrot,
<<<<<<< HEAD
                                             nlay=self.dis.nlay)
=======
                                             nlay=self.dis.nlay,
                                             laycbd=self.dis.laycbd)
>>>>>>> f539d072

        # resolve offsets
        xoff = self._modelgrid.xoffset
        if xoff is None:
            if self._xul is not None:
                xoff = self._modelgrid._xul_to_xll(self._xul)
            else:
                xoff = 0.0
        yoff = self._modelgrid.yoffset
        if yoff is None:
            if self._yul is not None:
                yoff = self._modelgrid._yul_to_yll(self._yul)
            else:
                yoff = 0.0
        self._modelgrid.set_coord_info(xoff, yoff, self._modelgrid.angrot,
                                       self._modelgrid.epsg,
                                       self._modelgrid.proj4)
        self._mg_resync = not self._modelgrid.is_complete
        return self._modelgrid

    @modelgrid.setter
    def modelgrid(self, value):
        self._mg_resync = False
        self._modelgrid = value

    @property
    def solver_tols(self):
        if self.pcg is not None:
            return self.pcg.hclose, self.pcg.rclose
        elif self.nwt is not None:
            return self.nwt.headtol, self.nwt.fluxtol
        elif self.sip is not None:
            return self.sip.hclose, -999
        elif self.gmg is not None:
            return self.gmg.hclose, self.gmg.rclose
        return None

    @property
    def nlay(self):
        if (self.dis):
            return self.dis.nlay
        elif (self.disu):
            return self.disu.nlay
        else:
            return 0

    @property
    def nrow(self):
        if (self.dis):
            return self.dis.nrow
        else:
            return 0

    @property
    def ncol(self):
        if (self.dis):
            return self.dis.ncol
        else:
            return 0

    @property
    def nper(self):
        if (self.dis):
            return self.dis.nper
        elif (self.disu):
            return self.disu.nper
        else:
            return 0

    @property
    def ncpl(self):
        if (self.dis):
            return self.dis.nrow * self.dis.ncol
        elif (self.disu):
            return self.disu.ncpl
        else:
            return 0

    @property
    def nrow_ncol_nlay_nper(self):
        # structured dis
        dis = self.get_package('DIS')
        if dis:
            return dis.nrow, dis.ncol, dis.nlay, dis.nper
        # unstructured dis
        dis = self.get_package('DISU')
        if dis:
            return None, dis.nodelay.array[:], dis.nlay, dis.nper
        # no dis
        return 0, 0, 0, 0

    def get_nrow_ncol_nlay_nper(self):
        return self.nrow_ncol_nlay_nper

    def get_ifrefm(self):
        bas = self.get_package('BAS6')
        if (bas):
            return bas.ifrefm
        else:
            return False

    def set_ifrefm(self, value=True):
        if not isinstance(value, bool):
            print('Error: set_ifrefm passed value must be a boolean')
            return False
        self.array_free_format = value
        bas = self.get_package('BAS6')
        if (bas):
            bas.ifrefm = value
        else:
            return False

    def _set_name(self, value):
        # Overrides BaseModel's setter for name property
        BaseModel._set_name(self, value)

        if self.version == 'mf2k':
            for i in range(len(self.glo.extension)):
                self.glo.file_name[i] = self.name + '.' + self.glo.extension[i]

        for i in range(len(self.lst.extension)):
            self.lst.file_name[i] = self.name + '.' + self.lst.extension[i]

    def write_name_file(self):
        """
        Write the model name file.

        """
        fn_path = os.path.join(self.model_ws, self.namefile)
        f_nam = open(fn_path, 'w')
        f_nam.write('{}\n'.format(self.heading))
        if self.structured:
            f_nam.write('#' + str(self.modelgrid))
        f_nam.write("; start_datetime:{0}\n".format(self.start_datetime))
        if self.version == 'mf2k':
            if self.glo.unit_number[0] > 0:
                f_nam.write('{:14s} {:5d}  {}\n'.format(self.glo.name[0],
                                                        self.glo.unit_number[
                                                            0],
                                                        self.glo.file_name[0]))
        f_nam.write('{:14s} {:5d}  {}\n'.format(self.lst.name[0],
                                                self.lst.unit_number[0],
                                                self.lst.file_name[0]))
        f_nam.write('{}'.format(self.get_name_file_entries()))

        # write the external files
        for u, f, b, o in zip(self.external_units, self.external_fnames,
                              self.external_binflag, self.external_output):
            if u == 0:
                continue
            replace_text = ''
            if o:
                replace_text = 'REPLACE'
            if b:
                f_nam.write(
                    'DATA(BINARY)   {0:5d}  '.format(u) + f +
                     replace_text + '\n')
            else:
                f_nam.write('DATA           {0:5d}  '.format(u) + f + '\n')

        # write the output files
        for u, f, b in zip(self.output_units, self.output_fnames,
                           self.output_binflag):
            if u == 0:
                continue
            if b:
                f_nam.write(
                    'DATA(BINARY)   {0:5d}  '.format(u) + f + ' REPLACE\n')
            else:
                f_nam.write('DATA           {0:5d}  '.format(u) + f + '\n')

        # close the name file
        f_nam.close()
        return

    def set_model_units(self, iunit0=None):
        """
        Write the model name file.

        """
        if iunit0 is None:
            iunit0 = 1001

        # initialize starting unit number
        self.next_unit(iunit0)

        if self.version == 'mf2k':
            # update global file unit number
            if self.glo.unit_number[0] > 0:
                self.glo.unit_number[0] = self.next_unit()

        # update lst file unit number
        self.lst.unit_number[0] = self.next_unit()

        # update package unit numbers
        for p in self.packagelist:
            p.unit_number[0] = self.next_unit()

        # update external unit numbers
        for i, iu in enumerate(self.external_units):
            if iu == 0:
                continue
            self.external_units[i] = self.next_unit()

        # update output files unit numbers
        oc = self.get_package('OC')
        output_units0 = list(self.output_units)
        for i, iu in enumerate(self.output_units):
            if iu == 0:
                continue
            iu1 = self.next_unit()
            self.output_units[i] = iu1
            # update oc files
            if oc is not None:
                if oc.iuhead == iu:
                    oc.iuhead = iu1
                elif oc.iuddn == iu:
                    oc.iuddn = iu1

        # replace value in ipakcb
        for p in self.packagelist:
            try:
                iu0 = p.ipakcb
                if iu0 in output_units0:
                    j = output_units0.index(iu0)
                    p.ipakcb = self.output_units[j]
            except:
                if self.verbose:
                    print('   could not replace value in ipakcb')

        return

    def load_results(self, **kwargs):

        # remove model if passed as a kwarg
        if 'model' in kwargs:
            kwargs.pop('model')

        as_dict = False
        if "as_dict" in kwargs:
            as_dict = bool(kwargs.pop("as_dict"))

        savehead = False
        saveddn = False
        savebud = False

        # check for oc
        try:
            oc = self.get_package('OC')
            self.hext = oc.extension[1]
            self.dext = oc.extension[2]
            self.cext = oc.extension[3]
            if oc.chedfm is None:
                head_const = flopy.utils.HeadFile
            else:
                head_const = flopy.utils.FormattedHeadFile
            if oc.cddnfm is None:
                ddn_const = flopy.utils.HeadFile
            else:
                ddn_const = flopy.utils.FormattedHeadFile

            for k, lst in oc.stress_period_data.items():
                for v in lst:
                    if v.lower() == 'save head':
                        savehead = True
                    if v.lower() == 'save drawdown':
                        saveddn = True
                    if v.lower() == 'save budget':
                        savebud = True
        except Exception as e:
            print('error reading output filenames ' +
                  'from OC package: {}'.format(str(e)))

        self.hpth = os.path.join(self.model_ws,
                                 '{}.{}'.format(self.name, self.hext))
        self.dpth = os.path.join(self.model_ws,
                                 '{}.{}'.format(self.name, self.dext))
        self.cpth = os.path.join(self.model_ws,
                                 '{}.{}'.format(self.name, self.cext))

        hdObj = None
        ddObj = None
        bdObj = None

        if savehead and os.path.exists(self.hpth):
            hdObj = head_const(self.hpth, model=self, **kwargs)

        if saveddn and os.path.exists(self.dpth):
            ddObj = ddn_const(self.dpth, model=self, **kwargs)
        if savebud and os.path.exists(self.cpth):
            bdObj = flopy.utils.CellBudgetFile(self.cpth, model=self, **kwargs)

        # get subsidence, if written
        subObj = None
        try:

            if self.sub is not None and "subsidence.hds" in self.sub.extension:
                idx = self.sub.extension.index("subsidence.hds")
                subObj = head_const(
                    os.path.join(self.model_ws, self.sub.file_name[idx]),
                    text="subsidence")
        except Exception as e:
            print("error loading subsidence.hds:{0}".format(str(e)))

        if as_dict:
            oudic = {}
            if subObj is not None:
                oudic["subsidence.hds"] = subObj
            if savehead and hdObj:
                oudic[self.hpth] = hdObj
            if saveddn and ddObj:
                oudic[self.dpth] = ddObj
            if savebud and bdObj:
                oudic[self.cpth] = bdObj
            return oudic
        else:
            return hdObj, ddObj, bdObj

    @staticmethod
    def load(f, version='mf2005', exe_name='mf2005.exe', verbose=False,
             model_ws='.', load_only=None, forgive=False, check=True):
        """
        Load an existing MODFLOW model.

        Parameters
        ----------
        f : str
            Path to MODFLOW name file to load.
        version : str, optional
            MODFLOW version. Default 'mf2005', although can be modified on
            loading packages unique to different MODFLOW versions.
        exe_name : str, optional
            MODFLOW executable name. Default 'mf2005.exe'.
        verbose : bool, optional
            Show messages that can be useful for debugging. Default False.
        model_ws : str
            Model workspace path. Default '.' or current directory.
        load_only : list, str or None
            List of case insensitive filetypes to load, e.g. ["bas6", "lpf"].
            One package can also be specified, e.g. "rch". Default is None,
            which attempts to load all files. An empty list [] will not load
            any additional packages than is necessary. At a minimum, "dis" or
            "disu" is always loaded.
        forgive : bool, optional
            Option to raise exceptions on package load failure, which can be
            useful for debugging. Default False.
        check : boolean, optional
            Check model input for common errors. Default True.

        Returns
        -------
        ml : Modflow object

        Examples
        --------

        >>> import flopy
        >>> ml = flopy.modflow.Modflow.load('model.nam')

        """

        # similar to modflow command: if file does not exist , try file.nam
        namefile_path = os.path.join(model_ws, f)
        if (not os.path.isfile(namefile_path) and
                os.path.isfile(namefile_path + '.nam')):
            namefile_path += '.nam'
        if not os.path.isfile(namefile_path):
            raise IOError('cannot find name file: ' + str(namefile_path))

        # Determine model name from 'f', without any extension or path
        modelname = os.path.splitext(os.path.basename(f))[0]

        # if model_ws is None:
        #    model_ws = os.path.dirname(f)
        if verbose:
            print('\nCreating new model with name: {}\n{}\n'
                  .format(modelname, 50 * '-'))

        attribs = mfreadnam.attribs_from_namfile_header(
            os.path.join(model_ws, f))

        ml = Modflow(modelname, version=version, exe_name=exe_name,
                     verbose=verbose, model_ws=model_ws, **attribs)

        files_successfully_loaded = []
        files_not_loaded = []

        # read name file
        ext_unit_dict = mfreadnam.parsenamefile(
            namefile_path, ml.mfnam_packages, verbose=verbose)
        if ml.verbose:
            print('\n{}\nExternal unit dictionary:\n{}\n{}\n'
                  .format(50 * '-', ext_unit_dict, 50 * '-'))

        # create a dict where key is the package name, value is unitnumber
        ext_pkg_d = {v.filetype: k for (k, v) in ext_unit_dict.items()}

        # reset version based on packages in the name file
        if 'NWT' in ext_pkg_d or 'UPW' in ext_pkg_d:
            version = 'mfnwt'
        if 'GLOBAL' in ext_pkg_d:
            if version != "mf2k":
                ml.glo = ModflowGlobal(ml)
            version = 'mf2k'
        if 'SMS' in ext_pkg_d:
            version = 'mfusg'
        if 'DISU' in ext_pkg_d:
            version = 'mfusg'
            ml.structured = False
        # update the modflow version
        ml.set_version(version)

        # reset unit number for glo file
        if version == 'mf2k':
            if 'GLOBAL' in ext_pkg_d:
                unitnumber = ext_pkg_d['GLOBAL']
                filepth = os.path.basename(ext_unit_dict[unitnumber].filename)
                ml.glo.unit_number = [unitnumber]
                ml.glo.file_name = [filepth]
            else:
                # TODO: is this necessary? it's not done for LIST.
                ml.glo.unit_number = [0]
                ml.glo.file_name = ['']

        # reset unit number for list file
        if 'LIST' in ext_pkg_d:
            unitnumber = ext_pkg_d['LIST']
            filepth = os.path.basename(ext_unit_dict[unitnumber].filename)
            ml.lst.unit_number = [unitnumber]
            ml.lst.file_name = [filepth]

        # look for the free format flag in bas6
        bas_key = ext_pkg_d.get('BAS6')
        if bas_key is not None:
            bas = ext_unit_dict[bas_key]
            start = bas.filehandle.tell()
            line = bas.filehandle.readline()
            while line.startswith("#"):
                line = bas.filehandle.readline()
            if "FREE" in line.upper():
                ml.free_format_input = True
            bas.filehandle.seek(start)
        if verbose:
            print("ModflowBas6 free format:{0}\n".format(ml.free_format_input))

        # load dis
        dis_key = ext_pkg_d.get('DIS') or ext_pkg_d.get('DISU')
        if dis_key is None:
            raise KeyError('discretization entry not found in nam file')
        disnamdata = ext_unit_dict[dis_key]
        dis = disnamdata.package.load(disnamdata.filehandle, ml,
                                      ext_unit_dict=ext_unit_dict,
                                      check=False)
        files_successfully_loaded.append(disnamdata.filename)
        if ml.verbose:
            print('   {:4s} package load...success'.format(dis.name[0]))
        assert ml.pop_key_list.pop() == dis_key
        ext_unit_dict.pop(dis_key).filehandle.close()

        dis.start_datetime = ml._start_datetime

        if load_only is None:
            # load all packages/files
            load_only = ext_pkg_d.keys()
        else:  # check items in list
            if not isinstance(load_only, list):
                load_only = [load_only]
            not_found = []
            for i, filetype in enumerate(load_only):
                load_only[i] = filetype = filetype.upper()
                if filetype not in ext_pkg_d:
                    not_found.append(filetype)
            if not_found:
                raise KeyError(
                    "the following load_only entries were not found "
                    "in the ext_unit_dict: " + str(not_found))

        # zone, mult, pval
        if 'PVAL' in ext_pkg_d:
            ml.mfpar.set_pval(ml, ext_unit_dict)
            assert ml.pop_key_list.pop() == ext_pkg_d.get('PVAL')
        if 'ZONE' in ext_pkg_d:
            ml.mfpar.set_zone(ml, ext_unit_dict)
            assert ml.pop_key_list.pop() == ext_pkg_d.get('ZONE')
        if 'MULT' in ext_pkg_d:
            ml.mfpar.set_mult(ml, ext_unit_dict)
            assert ml.pop_key_list.pop() == ext_pkg_d.get('MULT')

        # try loading packages in ext_unit_dict
        for key, item in ext_unit_dict.items():
            if item.package is not None:
                if item.filetype in load_only:
                    package_load_args = getfullargspec(item.package.load)[0]
                    if forgive:
                        try:
                            if "check" in package_load_args:
                                item.package.load(item.filehandle, ml,
                                                  ext_unit_dict=ext_unit_dict,
                                                  check=False)
                            else:
                                item.package.load(item.filehandle, ml,
                                                  ext_unit_dict=ext_unit_dict)
                            files_successfully_loaded.append(item.filename)
                            if ml.verbose:
                                print('   {:4s} package load...success'
                                      .format(item.filetype))
                        except Exception as e:
                            ml.load_fail = True
                            if ml.verbose:
                                msg = 3 * ' ' + \
                                      '{:4s} '.format(item.filetype) + \
                                      'package load...failed\n' + \
                                      3 * ' ' + '{!s}'.format(e)
                                print(msg)
                            files_not_loaded.append(item.filename)
                    else:
                        if "check" in package_load_args:
                            item.package.load(item.filehandle, ml,
                                              ext_unit_dict=ext_unit_dict,
                                              check=False)
                        else:
                            item.package.load(item.filehandle, ml,
                                              ext_unit_dict=ext_unit_dict)
                        files_successfully_loaded.append(item.filename)
                        if ml.verbose:
                            msg = 3 * ' ' + '{:4s} '.format(item.filetype) + \
                                  'package load...success'
                            print(msg)
                else:
                    if ml.verbose:
                        msg = 3 * ' ' + '{:4s} '.format(item.filetype) + \
                              'package load...skipped'
                        print(msg)
                    files_not_loaded.append(item.filename)
            elif "data" not in item.filetype.lower():
                files_not_loaded.append(item.filename)
                if ml.verbose:
                    msg = 3 * ' ' + '{:4s} '.format(item.filetype) + \
                              'package load...skipped'
                    print(msg)
            elif "data" in item.filetype.lower():
                if ml.verbose:
                    msg = 3 * ' ' + '{:s} '.format(item.filetype) + \
                          'file load...skipped\n' + 6 * ' ' + \
                          '{}'.format(os.path.basename(item.filename))
                    print(msg)
                if key not in ml.pop_key_list:
                    # do not add unit number (key) if it already exists
                    if key not in ml.external_units:
                        ml.external_fnames.append(item.filename)
                        ml.external_units.append(key)
                        ml.external_binflag.append("binary"
                                                   in item.filetype.lower())
                        ml.external_output.append(False)
            else:
                raise KeyError('unhandled case: {}, {}'.format(key, item))

        # pop binary output keys and any external file units that are now
        # internal
        for key in ml.pop_key_list:
            try:
                ml.remove_external(unit=key)
                item = ext_unit_dict.pop(key)
                if hasattr(item.filehandle, 'close'):
                    item.filehandle.close()
            except KeyError:
                if ml.verbose:
                    msg = 'Warning: external file unit {} '.format(key) + \
                          'does not exist in ext_unit_dict.'
                    print(msg)

        # write message indicating packages that were successfully loaded
        if ml.verbose:
            msg =  3 * ' ' + 'The following ' + \
                   '{} '.format(len(files_successfully_loaded)) + \
                   'packages were successfully loaded.'
            print('')
            print(msg)
            for fname in files_successfully_loaded:
                print('      ' + os.path.basename(fname))
            if len(files_not_loaded) > 0:
                msg = 3 * ' ' + 'The following ' + \
                      '{} '.format(len(files_not_loaded)) + \
                      'packages were not loaded.'
                print(msg)
                for fname in files_not_loaded:
                    print('      ' + os.path.basename(fname))
        if check:
            ml.check(f='{}.chk'.format(ml.name), verbose=ml.verbose, level=0)

        # return model object
        return ml
<|MERGE_RESOLUTION|>--- conflicted
+++ resolved
@@ -281,12 +281,8 @@
                                              xoff=self._modelgrid.xoffset,
                                              yoff=self._modelgrid.yoffset,
                                              angrot=self._modelgrid.angrot,
-<<<<<<< HEAD
-                                             nlay=self.dis.nlay)
-=======
                                              nlay=self.dis.nlay,
                                              laycbd=self.dis.laycbd)
->>>>>>> f539d072
 
         # resolve offsets
         xoff = self._modelgrid.xoffset
@@ -878,4 +874,4 @@
             ml.check(f='{}.chk'.format(ml.name), verbose=ml.verbose, level=0)
 
         # return model object
-        return ml
+        return ml