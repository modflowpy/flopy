--- conflicted
+++ resolved
@@ -385,11 +385,7 @@
         """
         mg = self.model.modelgrid
         if mg.grid_type == 'structured':
-<<<<<<< HEAD
-            inds = (mg.nlay_nocbd, mg.nrow, mg.ncol)
-=======
             inds = (mg.nlay, mg.nrow, mg.ncol)
->>>>>>> f539d072
         elif mg.grid_type == 'vertex':
             inds = (mg.nlay, mg.ncpl)
         else:
