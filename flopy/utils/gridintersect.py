import matplotlib.pyplot as plt
import numpy as np
<<<<<<< HEAD
=======

try:
    import matplotlib.pyplot as plt
except ModuleNotFoundError:
    plt = None
    print("matplotlib is needed for grid intersect operations! Please " +
          "matplotlib if you need to use grid intersect functionality.")
>>>>>>> f539d072
from .geometry import transform
try:
    from shapely.geometry import (MultiPoint, Point, Polygon, box,
                                  GeometryCollection)
    from shapely.strtree import STRtree
    from shapely.affinity import translate, rotate
except ModuleNotFoundError:
<<<<<<< HEAD
    print("Shapely is needed for grid intersect operations!"
          "Please install shapely.")


def parse_shapely_ix_result(collection, ix_result, shptyps=None):
    """Recursive function for parsing shapely intersection results.
=======
    print("Shapely is needed for grid intersect operations! Please install " +
          "shapely if you need to use grid intersect functionality.")


def parse_shapely_ix_result(collection, ix_result, shptyps=None):
    """
    Recursive function for parsing shapely intersection results.
>>>>>>> f539d072
    Returns a list of shapely shapes matching shptyp

    Parameters
    ----------
    collection : list
        state variable for storing result, generally
        an empty list
    ix_result : shapely.geometry type
        any shapely intersection result
    shptyp : str, list of str, or None, optional
        if None (default), return all types of shapes.
        if str, return shapes of that type, if list of str,
        return all types in list

    Returns
    -------
    collection : list
        list containing shapely geometries of type shptyp

    """
    # convert shptyps to list if needed
    if isinstance(shptyps, str):
        shptyps = [shptyps]
    elif shptyps is None:
        shptyps = [None]

    # if empty
    if ix_result.is_empty:
        return collection
    # base case: geom_type is partial or exact match to shptyp
    elif ix_result.geom_type in shptyps:
        collection.append(ix_result)
        return collection
    # recursion for collections
    elif hasattr(ix_result, "geoms"):
        for ishp in ix_result:
            parse_shapely_ix_result(collection, ishp, shptyps=shptyps)
    # if collecting all types
    elif shptyps[0] is None:
        return collection.append(ix_result)
    return collection


class GridIntersect:
    """
    Class for intersecting shapely shapes (Point, Linestring, Polygon,
    or their Multi variants) with MODFLOW grids. Contains optimized search
    routines for structured grids.

    Notes
    -----
     - The STR-tree query is based on the bounding box of the shape or
       collection, if the bounding box of the shape covers nearly the entire
       grid, the query won't be able to limit the search space much resulting
       in slower performance. Therefore, it is sometimes faster to intersect
       each individual shape in a collection than it is to intersect with the
       whole collection at once.
     - Building the STRtree can take a while for large grids. Once built the
       intersect routines (for individual shapes) should be pretty fast.
     - The optimized routines for structured grids will generally outperform
       the shapely routines because of the reduced overhead of building and
       parsing the queried STR-tree. For Polygons, shapely is sometimes faster
       than the optimized structured routines.

    """

    def __init__(self, mfgrid, method="strtree"):
        """
        Intersect shapes (Point, Linestring, Polygon) with a
        modflow grid.

        Parameters
        ----------
        mfgrid : flopy modflowgrid
            MODFLOW grid as implemented in flopy
        method : str, optional
            either "strtree" which builds an STRTree (most flexible)
            or "structured" which uses optimized methods that only work
            for structured grids, by default "strtree"

        """

        self.mfgrid = mfgrid

        if method == "strtree":
            if mfgrid.grid_type == "structured":
                self.gridshapes = self._rect_grid_to_shape_list()
            elif mfgrid.grid_type == "unstructured":
                raise NotImplementedError()
            elif mfgrid.grid_type == "vertex":
                self.gridshapes = self._vtx_grid_to_shape_list()

            self.strtree = STRtree(self.gridshapes)

            self.intersect_point = self._intersect_point_shapely
            self.intersect_linestring = self._intersect_linestring_shapely
            self.intersect_polygon = self._intersect_polygon_shapely

        elif method == "structured" and mfgrid.grid_type == "structured":
            self.strtree = None
            self.intersect_point = self._intersect_point_structured
            self.intersect_linestring = self._intersect_linestring_structured
            self.intersect_polygon = self._intersect_polygon_structured

        else:
            raise NotImplementedError(
                "Method 'structured' only works for structured grids.")

    def _rect_grid_to_shape_list(self):
        """
        internal method, convert structured grid to list of
        shapely polygons

        Returns
        -------
        list
            list of shapely Polygons

        """
        shplist = []
        for i in range(self.mfgrid.nrow):
            for j in range(self.mfgrid.ncol):
                xy = self.mfgrid.get_cell_vertices(i, j)
                p = Polygon(xy)
                p.name = (i, j)
                shplist.append(p)
        return shplist

    def _usg_grid_to_shape_list(self):
        """
        internal method, convert unstructred grid to list of shapely
        polygons

        Returns
        -------
        list
            list of shapely Polygons
        """
        raise NotImplementedError()

    def _vtx_grid_to_shape_list(self):
        """
        internal method, convert vertex grid to list of shapely polygons

        Returns
        -------
        list
            list of shapely Polygons

        """

        shplist = []
        if isinstance(self.mfgrid._cell2d, np.recarray):
            for icell in self.mfgrid._cell2d.icell2d:
                points = []
                icverts = ["icvert_{}".format(i) for i in
                           range(self.mfgrid._cell2d["ncvert"][icell])]
                for iv in self.mfgrid._cell2d[icverts][icell]:
                    points.append((self.mfgrid._vertices.xv[iv],
                                   self.mfgrid._vertices.yv[iv]))
                # close the polygon, if necessary
                if points[0] != points[-1]:
                    points.append(points[0])
                p = Polygon(points)
                p.name = icell
                shplist.append(p)
        elif isinstance(self.mfgrid._cell2d, list):
            for icell in range(len(self.mfgrid._cell2d)):
                points = []
                for iv in self.mfgrid._cell2d[icell][-3:]:
                    points.append((self.mfgrid._vertices[iv][1],
                                   self.mfgrid._vertices[iv][2]))
                # close the polygon, if necessary
                if points[0] != points[-1]:
                    points.append(points[0])
                p = Polygon(points)
                p.name = icell
                shplist.append(p)
        return shplist

    @staticmethod
    def _sort_strtree_result(shapelist):
        """
        internal method, sort strtree query result by node id

        Parameters
        ----------
        shapelist : list
            list of shapely Polygons

        Returns
        -------
        list
            sorted list of Polygons

        """
        def sort_key(o):
            return o.name
        shapelist.sort(key=sort_key)
        return shapelist

    def _intersect_point_shapely(self, shp, sort_by_cellid=True):
        """
        intersect grid with Point or MultiPoint

        Parameters
        ----------
        shp : Point or MultiPoint
            shapely Point or MultiPoint to intersect with grid. Note,
            it is generally faster to loop over a MultiPoint and intersect
            per point than to intersect a MultiPoint directly.
        sort_by_cellid : bool, optional
            flag whether to sort cells by id, used to ensure node
            with lowest id is returned, by default True

        Returns
        -------
        numpy.recarray
            a record array containing information about the intersection

        """
        ixshapes = self.strtree.query(shp)
        if sort_by_cellid:
            ixshapes = self._sort_strtree_result(ixshapes)

        isectshp = []
        cellids = []
        vertices = []
        parsed_points = []  # for keeping track of points

        # loop over cells returned by spatial query
        for r in ixshapes:
            # do intersection
            intersect = shp.intersection(r)
            # parse result per Point
            collection = parse_shapely_ix_result(
                [], intersect, shptyps=["Point"])
            # loop over intersection result and store information
            cell_verts = []
            cell_shps = []
            for c in collection:
                verts = c.__geo_interface__["coordinates"]
                # avoid returning multiple cells for points on boundaries
                if verts in parsed_points:
                    continue
                parsed_points.append(verts)
                cell_shps.append(c)  # collect only new points
                cell_verts.append(verts)
            # if any new ix found
            if len(cell_shps) > 0:
                # combine new points in MultiPoint
                isectshp.append(MultiPoint(cell_shps) if len(cell_shps) > 1
                                else cell_shps[0])
                vertices.append(tuple(cell_verts))
                cellids.append(r.name)

        rec = np.recarray(len(isectshp),
                          names=["cellids", "vertices", "ixshapes"],
                          formats=["O", "O", "O"])
        rec.ixshapes = isectshp
        rec.vertices = vertices
        rec.cellids = cellids

        return rec

    def _intersect_linestring_shapely(self, shp, keepzerolengths=False,
                                      sort_by_cellid=True):
        """
        intersect with LineString or MultiLineString

        Parameters
        ----------
        shp : shapely.geometry.LineString or MultiLineString
            LineString to intersect with the grid
        keepzerolengths : bool, optional
            keep linestrings with length zero, default is False
        sort_by_cellid : bool, optional
            flag whether to sort cells by id, used to ensure node
            with lowest id is returned, by default True

        Returns
        -------
        numpy.recarray
            a record array containing information about the intersection

        """
        result = self.strtree.query(shp)
        if sort_by_cellid:
            result = self._sort_strtree_result(result)

        # initialize empty lists for storing results
        isectshp = []
        cellids = []
        vertices = []
        lengths = []

        # loop over cells returned by spatial query
        for r in result:
            # do intersection
            intersect = shp.intersection(r)
            # parse result
            collection = parse_shapely_ix_result(
                [], intersect, shptyps=["LineString", "MultiLineString"])
            # loop over intersection result and store information
            for c in collection:
                verts = c.__geo_interface__["coordinates"]
                # test if linestring was already processed (if on boundary)
                if verts in vertices:
                    continue
                # if keep zero don't check length
                if not keepzerolengths:
                    if c.length == 0.:
                        continue
                isectshp.append(c)
                lengths.append(c.length)
                vertices.append(verts)
                cellids.append(r.name)

        rec = np.recarray(len(isectshp),
                          names=["cellids", "vertices", "lengths", "ixshapes"],
                          formats=["O", "O", "f8", "O"])
        rec.ixshapes = isectshp
        rec.vertices = vertices
        rec.lengths = lengths
        rec.cellids = cellids

        return rec

    def _intersect_polygon_shapely(self, shp, sort_by_cellid=True):
        """
        intersect with Polygon or MultiPolygon

        Parameters
        ----------
        shp : shapely.geometry.Polygon or MultiPolygon
            shape to intersect with the grid
        sort_by_cellid : bool, optional
            flag whether to sort cells by id, used to ensure node
            with lowest id is returned, by default True

        Returns
        -------
        numpy.recarray
            a record array containing information about the intersection

        """
        ixshapes = self.strtree.query(shp)
        if sort_by_cellid:
            ixshapes = self._sort_strtree_result(ixshapes)

        isectshp = []
        cellids = []
        vertices = []
        areas = []

        # loop over cells returned by spatial query
        for r in ixshapes:
            # do intersection
            intersect = shp.intersection(r)
            # parse result
            collection = parse_shapely_ix_result(
                [], intersect, shptyps=["Polygon", "MultiPolygon"])
            # loop over intersection result and store information
            for c in collection:
                # don't store intersections with 0 area
                if c.area == 0.:
                    continue
                verts = c.__geo_interface__["coordinates"]
                isectshp.append(c)
                areas.append(c.area)
                vertices.append(verts)
                cellids.append(r.name)

        rec = np.recarray(len(isectshp),
                          names=["cellids", "vertices", "areas", "ixshapes"],
                          formats=["O", "O", "f8", "O"])
        rec.ixshapes = isectshp
        rec.vertices = vertices
        rec.areas = areas
        rec.cellids = cellids

        return rec

    def _intersect_point_structured(self, shp):
        """
        intersection method for intersecting points with structured grids

        Parameters
        ----------
        shp : shapely.geometry.Point or MultiPoint
            point shape to intersect with grid

        Returns
        -------
        numpy.recarray
            a record array containing information about the intersection

        """
        nodelist = []

        Xe, Ye = self.mfgrid.xyedges

        try:
            iter(shp)
        except TypeError:
            shp = [shp]

        ixshapes = []
        for p in shp:
            # if grid is rotated or offset transform point to local coords
            if (self.mfgrid.angrot != 0. or self.mfgrid.xoffset != 0.
                    or self.mfgrid.yoffset != 0.):
                rx, ry = transform(p.x, p.y, self.mfgrid.xoffset,
                                   self.mfgrid.yoffset,
                                   self.mfgrid.angrot_radians,
                                   inverse=True)
            else:
                rx = p.x
                ry = p.y

            # two dimensional point
            jpos = ModflowGridIndices.find_position_in_array(Xe, rx)
            ipos = ModflowGridIndices.find_position_in_array(Ye, ry)

            if jpos is not None and ipos is not None:
                nodelist.append((ipos, jpos))
                ixshapes.append(p)

            # three dimensional point
            if p._ndim == 3:
                # find k
                kpos = ModflowGridIndices.find_position_in_array(
                    self.mfgrid.botm[:, ipos, jpos], p.z)
                if kpos is not None:
                    nodelist.append((kpos, ipos, jpos))

        # remove duplicates
        tempnodes = []
        tempshapes = []
        for node, ixs in zip(nodelist, ixshapes):
            if node not in tempnodes:
                tempnodes.append(node)
                tempshapes.append(ixs)
            else:
                # TODO: not sure if this is correct
                tempshapes[-1] = MultiPoint([tempshapes[-1], ixs])

        ixshapes = tempshapes
        nodelist = tempnodes

        rec = np.recarray(len(nodelist), names=["cellids", "ixshapes"],
                          formats=["O", "O"])
        rec.cellids = nodelist
        rec.ixshapes = ixshapes
        return rec

    def _intersect_linestring_structured(self, shp, keepzerolengths=False):
        """
        method for intersecting linestrings with structured grids

        Parameters
        ----------
        shp : shapely.geometry.Linestring or MultiLineString
            linestring to intersect with grid
        keepzerolengths : bool, optional
            if True keep intersection results with length=0, in
            other words, grid cells the linestring does not cross
            but does touch, by default False

        Returns
        -------
        numpy.recarray
            a record array containing information about the intersection

        """
        # get local extent of grid
        if (self.mfgrid.angrot != 0. or self.mfgrid.xoffset != 0.
                or self.mfgrid.yoffset != 0.):
            xmin = np.min(self.mfgrid.xyedges[0])
            xmax = np.max(self.mfgrid.xyedges[0])
            ymin = np.min(self.mfgrid.xyedges[1])
            ymax = np.max(self.mfgrid.xyedges[1])
        else:
            xmin, xmax, ymin, ymax = self.mfgrid.extent
        pl = box(xmin, ymin, xmax, ymax)

        # rotate and translate linestring to local coords
        if (self.mfgrid.xoffset != 0. or self.mfgrid.yoffset != 0.):
            shp = translate(shp, xoff=-self.mfgrid.xoffset,
                            yoff=-self.mfgrid.yoffset)
        if self.mfgrid.angrot != 0.:
            shp = rotate(shp, -self.mfgrid.angrot, origin=(0., 0.))

        # clip line to mfgrid bbox
        lineclip = shp.intersection(pl)

        if lineclip.length == 0.:  # linestring does not intersect modelgrid
            return np.recarray(0, names=["cellids", "vertices",
                                         "lengths", "ixshapes"],
                               formats=["O", "O", "f8", "O"])
        if lineclip.geom_type is 'MultiLineString':  # there are multiple lines
            nodelist, lengths, vertices = [], [], []
            ixshapes = []
            for ls in lineclip:
                n, l, v, ix = self._get_nodes_intersecting_linestring(ls)
                nodelist += n
                lengths += l
                # if necessary, transform coordinates back to real
                # world coordinates
                if (self.mfgrid.angrot != 0. or self.mfgrid.xoffset != 0.
                        or self.mfgrid.yoffset != 0.):
                    v_realworld = []
                    for pt in v:
                        rx, ry = transform([pt[0]], [pt[1]],
                                           self.mfgrid.xoffset,
                                           self.mfgrid.yoffset,
                                           self.mfgrid.angrot_radians,
                                           inverse=False)
                        v_realworld.append([rx, ry])
                    ix_realworld = rotate(
                        ix, self.mfgrid.angrot, origin=(0., 0.))
                    ix_realworld = translate(
                        ix_realworld, self.mfgrid.xoffset, self.mfgrid.yoffset)
                else:
                    v_realworld = v
                    ix_realworld = ix
                vertices += v_realworld
                ixshapes += ix_realworld
        else:  # linestring is fully within grid
            nodelist, lengths, vertices, ixshapes = \
                self._get_nodes_intersecting_linestring(
                    lineclip)
            # if necessary, transform coordinates back to real
            # world coordinates
            if (self.mfgrid.angrot != 0. or self.mfgrid.xoffset != 0.
                    or self.mfgrid.yoffset != 0.):
                v_realworld = []
                for pt in vertices:
                    rx, ry = transform([pt[0]], [pt[1]], self.mfgrid.xoffset,
                                       self.mfgrid.yoffset,
                                       self.mfgrid.angrot_radians,
                                       inverse=False)
                    v_realworld.append([rx, ry])
                vertices = v_realworld

                ix_shapes_realworld = []
                for ixs in ixshapes:
                    ixs = rotate(ixs, self.mfgrid.angrot, origin=(0., 0.))
                    ixs = translate(ixs, self.mfgrid.xoffset,
                                    self.mfgrid.yoffset)
                    ix_shapes_realworld.append(ixs)
                ixshapes = ix_shapes_realworld

        # bundle linestrings in same cell
        tempnodes = []
        templengths = []
        tempverts = []
        tempshapes = []
        unique_nodes = list(set(nodelist))
        if len(unique_nodes) < len(nodelist):
            for inode in unique_nodes:
                templengths.append(
                    sum([l for l, i in zip(lengths, nodelist) if i == inode]))
                tempverts.append(
                    [v for v, i in zip(vertices, nodelist) if i == inode])
                tempshapes.append(
                    [ix for ix, i in zip(ixshapes, nodelist) if i == inode])

            nodelist = unique_nodes
            lengths = templengths
            vertices = tempverts
            ixshapes = tempshapes

        # eliminate any nodes that have a zero length
        if not keepzerolengths:
            tempnodes = []
            templengths = []
            tempverts = []
            tempshapes = []
            for i, _ in enumerate(nodelist):
                if lengths[i] > 0:
                    tempnodes.append(nodelist[i])
                    templengths.append(lengths[i])
                    tempverts.append(vertices[i])
                    tempshapes.append(ixshapes[i])
            nodelist = tempnodes
            lengths = templengths
            vertices = tempverts
            ixshapes = tempshapes

        rec = np.recarray(len(nodelist),
                          names=["cellids", "vertices", "lengths", "ixshapes"],
                          formats=["O", "O", "f8", "O"])
        rec.vertices = vertices
        rec.lengths = lengths
        rec.cellids = nodelist
        rec.ixshapes = ixshapes

        return rec

    def _get_nodes_intersecting_linestring(self, linestring):
        """
        helper function, intersect the linestring with the a structured
        grid and return a list of node indices and the length of the
        line in that node.

        Parameters
        ----------
        linestring: shapely.geometry.LineString or MultiLineString
            shape to intersect with the grid

        Returns
        -------
        nodelist, lengths, vertices: lists
            lists containing node ids, lengths of intersects and the
            start and end points of the intersects

        """
        nodelist = []
        lengths = []
        vertices = []
        ixshapes = []

        # start at the beginning of the line
        x, y = linestring.xy

        # linestring already in local coords but
        # because intersect_point does transform again
        # we transform back to real world here if necessary
        if (self.mfgrid.angrot != 0. or self.mfgrid.xoffset != 0.
                or self.mfgrid.yoffset != 0.):
            x0, y0 = transform([x[0]], [y[0]], self.mfgrid.xoffset,
                               self.mfgrid.yoffset, self.mfgrid.angrot_radians,
                               inverse=False)
        else:
            x0 = [x[0]]
            y0 = [y[0]]

        (i, j) = self.intersect_point(Point(x0[0], y0[0])).cellids[0]
        Xe, Ye = self.mfgrid.xyedges
        xmin = Xe[j]
        xmax = Xe[j + 1]
        ymax = Ye[i]
        ymin = Ye[i + 1]
        pl = box(xmin, ymin, xmax, ymax)
        intersect = linestring.intersection(pl)
        # if linestring starts in cell, exits, and re-enters
        # a MultiLineString is returned.
        ixshapes.append(intersect)
        length = intersect.length
        lengths.append(length)
        if intersect.geom_type == "MultiLineString":
            x, y = [], []
            for igeom in intersect.geoms:
                x.append(igeom.xy[0])
                y.append(igeom.xy[1])
            x = np.concatenate(x)
            y = np.concatenate(y)
        else:
            x = intersect.xy[0]
            y = intersect.xy[1]
        verts = [(ixy[0], ixy[1]) for ixy in zip(x, y)]
        vertices.append(verts)
        nodelist.append((i, j))

        n = 0
        while True:
            (i, j) = nodelist[n]
            node, length, verts, ixshape = \
                self._check_adjacent_cells_intersecting_line(
                    linestring, (i, j), nodelist)

            for inode, ilength, ivert, ix in zip(node, length, verts, ixshape):
                if inode is not None:
                    if ivert not in vertices:
                        nodelist.append(inode)
                        lengths.append(ilength)
                        vertices.append(ivert)
                        ixshapes.append(ix)

            if n == len(nodelist) - 1:
                break
            n += 1

        return nodelist, lengths, vertices, ixshapes

    def _check_adjacent_cells_intersecting_line(self, linestring, i_j,
                                                nodelist):
        """
        helper method that follows a line through a structured grid

        Parameters
        ----------
        linestring : shapely.geometry.LineString
            shape to intersect with the grid
        i_j : tuple
            tuple containing (nrow, ncol)
        nodelist : list of tuples
            list of node ids that have already been added
            as intersections

        Returns
        -------
        node, length, verts: lists
            lists containing nodes, lengths and vertices of
            intersections with adjacent cells relative to the
            current cell (i, j)

        """
        i, j = i_j

        Xe, Ye = self.mfgrid.xyedges

        node = []
        length = []
        verts = []
        ixshape = []

        # check to left
        if j > 0:
            ii = i
            jj = j - 1
            if (ii, jj) not in nodelist:
                xmin = Xe[jj]
                xmax = Xe[jj + 1]
                ymax = Ye[ii]
                ymin = Ye[ii + 1]
                pl = box(xmin, ymin, xmax, ymax)
                if linestring.intersects(pl):
                    intersect = linestring.intersection(pl)
                    ixshape.append(intersect)
                    length.append(intersect.length)
                    if intersect.geom_type == "MultiLineString":
                        x, y = [], []
                        for igeom in intersect.geoms:
                            x.append(igeom.xy[0])
                            y.append(igeom.xy[1])
                        x = np.concatenate(x)
                        y = np.concatenate(y)
                    else:
                        x = intersect.xy[0]
                        y = intersect.xy[1]
                    verts.append([(ixy[0], ixy[1])
                                  for ixy in zip(*intersect.xy)])
                    node.append((ii, jj))

        # check to right
        if j < self.mfgrid.ncol - 1:
            ii = i
            jj = j + 1
            if (ii, jj) not in nodelist:
                xmin = Xe[jj]
                xmax = Xe[jj + 1]
                ymax = Ye[ii]
                ymin = Ye[ii + 1]
                pl = box(xmin, ymin, xmax, ymax)
                if linestring.intersects(pl):
                    intersect = linestring.intersection(pl)
                    ixshape.append(intersect)
                    length.append(intersect.length)
                    if intersect.geom_type == "MultiLineString":
                        x, y = [], []
                        for igeom in intersect.geoms:
                            x.append(igeom.xy[0])
                            y.append(igeom.xy[1])
                        x = np.concatenate(x)
                        y = np.concatenate(y)
                    else:
                        x = intersect.xy[0]
                        y = intersect.xy[1]
                    verts.append([(ixy[0], ixy[1])
                                  for ixy in zip(*intersect.xy)])
                    node.append((ii, jj))

        # check to back
        if i > 0:
            ii = i - 1
            jj = j
            if (ii, jj) not in nodelist:
                xmin = Xe[jj]
                xmax = Xe[jj + 1]
                ymax = Ye[ii]
                ymin = Ye[ii + 1]
                pl = box(xmin, ymin, xmax, ymax)
                if linestring.intersects(pl):
                    intersect = linestring.intersection(pl)
                    ixshape.append(intersect)
                    length.append(intersect.length)
                    if intersect.geom_type == "MultiLineString":
                        x, y = [], []
                        for igeom in intersect.geoms:
                            x.append(igeom.xy[0])
                            y.append(igeom.xy[1])
                        x = np.concatenate(x)
                        y = np.concatenate(y)
                    else:
                        x = intersect.xy[0]
                        y = intersect.xy[1]
                    verts.append([(ixy[0], ixy[1]) for ixy in
                                  zip(*intersect.xy)])
                    node.append((ii, jj))

        # check to front
        if i < self.mfgrid.nrow - 1:
            ii = i + 1
            jj = j
            if (ii, jj) not in nodelist:
                xmin = Xe[jj]
                xmax = Xe[jj + 1]
                ymax = Ye[ii]
                ymin = Ye[ii + 1]
                pl = box(xmin, ymin, xmax, ymax)
                if linestring.intersects(pl):
                    intersect = linestring.intersection(pl)
                    ixshape.append(intersect)
                    length.append(intersect.length)
                    if intersect.geom_type == "MultiLineString":
                        x, y = [], []
                        for igeom in intersect.geoms:
                            x.append(igeom.xy[0])
                            y.append(igeom.xy[1])
                        x = np.concatenate(x)
                        y = np.concatenate(y)
                    else:
                        x = intersect.xy[0]
                        y = intersect.xy[1]
                    verts.append([(ixy[0], ixy[1]) for ixy in zip(x, y)])
                    node.append((ii, jj))

        return node, length, verts, ixshape

    def _intersect_rectangle_structured(self, rectangle):
        """
        intersect a rectangle with a structured grid to retrieve
        node ids of intersecting grid cells.

        Note: only works in local coordinates (i.e. non-rotated grid
        with origin at (0, 0))

        Parameters
        ----------
        rectangle : list of tuples
            list of lower-left coordinate and upper-right
            coordinate: [(xmin, ymin), (xmax, ymax)]

        Returns
        -------
        nodelist: list of tuples
            list of tuples containing node ids with which
            the rectangle intersects

        """

        nodelist = []

        # return if rectangle does not contain any cells
        if (self.mfgrid.angrot != 0. or self.mfgrid.xoffset != 0.
                or self.mfgrid.yoffset != 0.):
            minx = np.min(self.mfgrid.xyedges[0])
            maxx = np.max(self.mfgrid.xyedges[0])
            miny = np.min(self.mfgrid.xyedges[1])
            maxy = np.max(self.mfgrid.xyedges[1])
            local_extent = [minx, maxx, miny, maxy]
        else:
            local_extent = self.mfgrid.extent

        xmin, xmax, ymin, ymax = local_extent
        bgrid = box(xmin, ymin, xmax, ymax)
        (rxmin, rymin), (rxmax, rymax) = rectangle
        b = box(rxmin, rymin, rxmax, rymax)

        if not b.intersects(bgrid):
            # return with nodelist as an empty list
            return []

        Xe, Ye = self.mfgrid.xyedges

        jmin = ModflowGridIndices.find_position_in_array(Xe, xmin)
        if jmin is None:
            if xmin <= Xe[0]:
                jmin = 0
            elif xmin >= Xe[-1]:
                jmin = self.mfgrid.ncol - 1

        jmax = ModflowGridIndices.find_position_in_array(Xe, xmax)
        if jmax is None:
            if xmax <= Xe[0]:
                jmax = 0
            elif xmax >= Xe[-1]:
                jmax = self.mfgrid.ncol - 1

        imin = ModflowGridIndices.find_position_in_array(Ye, ymax)
        if imin is None:
            if ymax >= Ye[0]:
                imin = 0
            elif ymax <= Ye[-1]:
                imin = self.mfgrid.nrow - 1

        imax = ModflowGridIndices.find_position_in_array(Ye, ymin)
        if imax is None:
            if ymin >= Ye[0]:
                imax = 0
            elif ymin <= Ye[-1]:
                imax = self.mfgrid.nrow - 1

        for i in range(imin, imax + 1):
            for j in range(jmin, jmax + 1):
                nodelist.append((i, j))

        return nodelist

    def _intersect_polygon_structured(self, shp):
        """
        intersect polygon with a structured grid. Uses
        bounding box of the Polygon to limit search space.

        Parameters
        ----------
        shp : shapely.geometry.Polygon
            polygon to intersect with the grid

        Returns
        -------
        numpy.recarray
            a record array containing information about the intersection

        """

        # initialize the result lists
        nodelist = []
        areas = []
        vertices = []
        ixshapes = []

        # transform polygon to local grid coordinates
        if (self.mfgrid.xoffset != 0. or self.mfgrid.yoffset != 0.):
            shp = translate(shp, xoff=-self.mfgrid.xoffset,
                            yoff=-self.mfgrid.yoffset)
        if self.mfgrid.angrot != 0.:
            shp = rotate(shp, -self.mfgrid.angrot, origin=(0., 0.))

        # use the bounds of the polygon to restrict the cell search
        minx, miny, maxx, maxy = shp.bounds
        rectangle = ((minx, miny), (maxx, maxy))
        nodes = self._intersect_rectangle_structured(rectangle)

        for (i, j) in nodes:
            if (self.mfgrid.angrot != 0. or self.mfgrid.xoffset != 0.
                    or self.mfgrid.yoffset != 0.):
                cell_coords = [(self.mfgrid.xyedges[0][j],
                                self.mfgrid.xyedges[1][i]),
                               (self.mfgrid.xyedges[0][j + 1],
                                self.mfgrid.xyedges[1][i]),
                               (self.mfgrid.xyedges[0][j + 1],
                                self.mfgrid.xyedges[1][i + 1]),
                               (self.mfgrid.xyedges[0][j],
                                self.mfgrid.xyedges[1][i + 1])]
            else:
                cell_coords = self.mfgrid.get_cell_vertices(i, j)
            node_polygon = Polygon(cell_coords)
            if shp.intersects(node_polygon):
                intersect = shp.intersection(node_polygon)
                if intersect.area > 0.:
                    nodelist.append((i, j))
                    areas.append(intersect.area)

                    # if necessary, transform coordinates back to real
                    # world coordinates
                    if (self.mfgrid.angrot != 0. or self.mfgrid.xoffset != 0.
                            or self.mfgrid.yoffset != 0.):
                        v_realworld = []
                        for pt in intersect.__geo_interface__["coordinates"]:
                            rx, ry = transform([pt[0]], [pt[1]],
                                               self.mfgrid.xoffset,
                                               self.mfgrid.yoffset,
                                               self.mfgrid.angrot_radians,
                                               inverse=False)
                            v_realworld.append([rx, ry])
                        intersect_realworld = rotate(intersect,
                                                     self.mfgrid.angrot,
                                                     origin=(0., 0.))
                        intersect_realworld = translate(intersect_realworld,
                                                        self.mfgrid.xoffset,
                                                        self.mfgrid.yoffset)
                    else:
                        v_realworld = intersect.__geo_interface__[
                            "coordinates"]
                        intersect_realworld = intersect
                    ixshapes.append(intersect_realworld)
                    vertices.append(v_realworld)

        rec = np.recarray(len(nodelist),
                          names=["cellids", "vertices", "areas", "ixshapes"],
                          formats=["O", "O", "f8", "O"])
        rec.vertices = vertices
        rec.areas = areas
        rec.cellids = nodelist
        rec.ixshapes = ixshapes

        return rec

    @staticmethod
    def plot_polygon(rec, ax=None, **kwargs):
        """
        method to plot the polygon intersection results from
        the resulting numpy.recarray.

        Note: only works when recarray has 'intersects' column!

        Parameters
        ----------
        rec : numpy.recarray
            record array containing intersection results
            (the resulting shapes)
        ax : matplotlib.pyplot.axes, optional
            axes to plot onto, if not provided, creates a new figure
        **kwargs:
            passed to the plot function

        Returns
        -------
        ax: matplotlib.pyplot.axes
            returns the axes handle

        """
        try:
            from descartes import PolygonPatch
        except ModuleNotFoundError:
            msg = 'descartes package needed for plotting polygons'
            if plt is None:
                msg = 'matplotlib and descartes packages needed for ' + \
                      'plotting polygons'
            raise ModuleNotFoundError(msg)

        if plt is None:
            msg = 'matplotlib package needed for plotting polygons'
            raise ModuleNotFoundError(msg)

        if ax is None:
            _, ax = plt.subplots()

        for i, ishp in enumerate(rec.ixshapes):
            ppi = PolygonPatch(ishp, facecolor="C{}".format(i % 10), **kwargs)
            ax.add_patch(ppi)

        return ax

    @staticmethod
    def plot_linestring(rec, ax=None, **kwargs):
        """
        method to plot the linestring intersection results from
        the resulting numpy.recarray.

        Note: only works when recarray has 'intersects' column!

        Parameters
        ----------
        rec : numpy.recarray
            record array containing intersection results
            (the resulting shapes)
        ax : matplotlib.pyplot.axes, optional
            axes to plot onto, if not provided, creates a new figure
        **kwargs:
            passed to the plot function

        Returns
        -------
        ax: matplotlib.pyplot.axes
            returns the axes handle

        """
<<<<<<< HEAD
=======
        if plt is None:
            msg = 'matplotlib package needed for plotting polygons'
            raise ModuleNotFoundError(msg)

>>>>>>> f539d072
        if ax is None:
            _, ax = plt.subplots()

        for i, ishp in enumerate(rec.ixshapes):
            if ishp.type == "MultiLineString":
                for part in ishp:
                    ax.plot(part.xy[0], part.xy[1], ls="-",
                            c="C{}".format(i % 10), **kwargs)
            else:
                ax.plot(ishp.xy[0], ishp.xy[1], ls="-",
                        c="C{}".format(i % 10), **kwargs)

        return ax

    @staticmethod
    def plot_point(rec, ax=None, **kwargs):
        """
        method to plot the point intersection results from
        the resulting numpy.recarray.

        Note: only works when recarray has 'intersects' column!

        Parameters
        ----------
        rec : numpy.recarray
            record array containing intersection results
        ax : matplotlib.pyplot.axes, optional
            axes to plot onto, if not provided, creates a new figure
        **kwargs:
            passed to the scatter function

        Returns
        -------
        ax: matplotlib.pyplot.axes
            returns the axes handle

        """
<<<<<<< HEAD
=======
        if plt is None:
            msg = 'matplotlib package needed for plotting polygons'
            raise ModuleNotFoundError(msg)

>>>>>>> f539d072
        if ax is None:
            _, ax = plt.subplots()

        x, y = [], []
        geo_coll = GeometryCollection(list(rec.ixshapes))
        collection = parse_shapely_ix_result([], geo_coll, ["Point"])
        for c in collection:
            x.append(c.x)
            y.append(c.y)
        ax.scatter(x, y, **kwargs)

        return ax


class ModflowGridIndices:
    """
    Collection of methods that can be used to find cell indices for a
    structured, but irregularly spaced MODFLOW grid.
    """

    @staticmethod
    def find_position_in_array(arr, x):
        """
        If arr has x positions for the left edge of a cell, then
        return the cell index containing x.

        Parameters
        ----------
        arr : A one dimensional array (such as Xe) that contains
            coordinates for the left cell edge.

        x : float
            The x position to find in arr.

        """
        jpos = None

        if x == arr[-1]:
            return len(arr) - 2

        if x < min(arr[0], arr[-1]):
            return None

        if x > max(arr[0], arr[-1]):
            return None

        # go through each position
        for j in range(len(arr) - 1):
            xl = arr[j]
            xr = arr[j + 1]
            frac = (x - xl) / (xr - xl)
            if 0. <= frac <= 1.0:
                # if min(xl, xr) <= x < max(xl, xr):
                jpos = j
                return jpos

        return jpos

    @staticmethod
    def kij_from_nodenumber(nodenumber, nlay, nrow, ncol):
        """
        Convert the modflow node number to a zero-based layer, row and column
        format.  Return (k0, i0, j0).

        Parameters
        ----------
        nodenumber: int
            The cell nodenumber, ranging from 1 to number of
            nodes.
        nlay: int
            The number of layers.
        nrow: int
            The number of rows.
        ncol: int
            The number of columns.

        """
        if nodenumber > nlay * nrow * ncol:
            raise Exception('Error in function kij_from_nodenumber...')
        n = nodenumber - 1
        k = int(n / nrow / ncol)
        i = int((n - k * nrow * ncol) / ncol)
        j = n - k * nrow * ncol - i * ncol
        return (k, i, j)

    @staticmethod
    def nodenumber_from_kij(k, i, j, nrow, ncol):
        """
        Calculate the nodenumber using the zero-based layer, row, and column
        values.  The first node has a value of 1.

        Parameters
        ----------
        k : int
            The model layer number as a zero-based value.
        i : int
            The model row number as a zero-based value.
        j : int
            The model column number as a zero-based value.
        nrow : int
            The number of model rows.
        ncol : int
            The number of model columns.
        """
        return k * nrow * ncol + i * ncol + j + 1

    @staticmethod
    def nn0_from_kij(k, i, j, nrow, ncol):
        """
        Calculate the zero-based nodenumber using the zero-based layer, row,
        and column values.  The first node has a value of 0.

        Parameters
        ----------
        k : int
            The model layer number as a zero-based value.
        i : int
            The model row number as a zero-based value.
        j : int
            The model column number as a zero-based value.
        nrow : int
            The number of model rows.
        ncol : int
            The number of model columns.
        """
        return k * nrow * ncol + i * ncol + j

    @staticmethod
    def kij_from_nn0(n, nlay, nrow, ncol):
        """
        Convert the node number to a zero-based layer, row and column
        format.  Return (k0, i0, j0).

        Parameters
        ----------
        nodenumber : int
            The cell nodenumber, ranging from 0 to number of
            nodes - 1.
        nlay : int
            The number of layers.
        nrow : int
            The number of rows.
        ncol : int
            The number of columns.

        """
        if n > nlay * nrow * ncol:
            raise Exception('Error in function kij_from_nodenumber...')
        k = int(n / nrow / ncol)
        i = int((n - k * nrow * ncol) / ncol)
        j = n - k * nrow * ncol - i * ncol
        return (k, i, j)<|MERGE_RESOLUTION|>--- conflicted
+++ resolved
@@ -1,7 +1,5 @@
 import matplotlib.pyplot as plt
 import numpy as np
-<<<<<<< HEAD
-=======
 
 try:
     import matplotlib.pyplot as plt
@@ -9,7 +7,6 @@
     plt = None
     print("matplotlib is needed for grid intersect operations! Please " +
           "matplotlib if you need to use grid intersect functionality.")
->>>>>>> f539d072
 from .geometry import transform
 try:
     from shapely.geometry import (MultiPoint, Point, Polygon, box,
@@ -17,14 +14,6 @@
     from shapely.strtree import STRtree
     from shapely.affinity import translate, rotate
 except ModuleNotFoundError:
-<<<<<<< HEAD
-    print("Shapely is needed for grid intersect operations!"
-          "Please install shapely.")
-
-
-def parse_shapely_ix_result(collection, ix_result, shptyps=None):
-    """Recursive function for parsing shapely intersection results.
-=======
     print("Shapely is needed for grid intersect operations! Please install " +
           "shapely if you need to use grid intersect functionality.")
 
@@ -32,7 +21,6 @@
 def parse_shapely_ix_result(collection, ix_result, shptyps=None):
     """
     Recursive function for parsing shapely intersection results.
->>>>>>> f539d072
     Returns a list of shapely shapes matching shptyp
 
     Parameters
@@ -1104,13 +1092,10 @@
             returns the axes handle
 
         """
-<<<<<<< HEAD
-=======
         if plt is None:
             msg = 'matplotlib package needed for plotting polygons'
             raise ModuleNotFoundError(msg)
 
->>>>>>> f539d072
         if ax is None:
             _, ax = plt.subplots()
 
@@ -1148,13 +1133,10 @@
             returns the axes handle
 
         """
-<<<<<<< HEAD
-=======
         if plt is None:
             msg = 'matplotlib package needed for plotting polygons'
             raise ModuleNotFoundError(msg)
 
->>>>>>> f539d072
         if ax is None:
             _, ax = plt.subplots()
 
