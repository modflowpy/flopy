--- conflicted
+++ resolved
@@ -554,8 +554,10 @@
                     p = parts[0]
                 return p
 
-<<<<<<< HEAD
-            mask_gc = geomtype_ids[~mask_empty & mask_type] == 7
+            mask_gc = (
+                geomtype_ids[~mask_empty & mask_type]
+                == shapely.GeometryType.GEOMETRYCOLLECTION
+            )
             # NOTE: not working for multiple geometry collections, result is reduced
             # to a single multilinestring, which causes doubles in the result
             # ixresult[mask_gc] = np.apply_along_axis(
@@ -567,17 +569,6 @@
                 parse_linestrings_in_geom_collection(gc)
                 for gc in ixresult[mask_gc]
             ]
-=======
-            mask_gc = (
-                geomtype_ids[~mask_empty & mask_type]
-                == shapely.GeometryType.GEOMETRYCOLLECTION
-            )
-            ixresult[mask_gc] = np.apply_along_axis(
-                parse_linestrings_in_geom_collection,
-                axis=0,
-                arr=ixresult[mask_gc],
-            )
->>>>>>> f8810c20
 
         if not return_all_intersections:
             # intersection with grid cell boundaries
@@ -585,12 +576,7 @@
                 shp, shapely.get_exterior_ring(self.geoms[qcellids])
             )
             mask_bnds_empty = shapely.is_empty(ixbounds)
-<<<<<<< HEAD
-            mask_bnds_type = np.isin(shapely.get_type_id(ixbounds), [1, 5, 7])
-
-=======
-            mask_bnds_type = np.isin(shapely.get_type_id(ixbounds), line_ids)
->>>>>>> f8810c20
+            mask_bnds_type = np.isin(shapely.get_type_id(ixbounds), all_ids)
             # get ids of boundary intersections
             idxs = np.nonzero(~mask_bnds_empty & mask_bnds_type)[0]
 
@@ -606,11 +592,7 @@
                 mask_bnds_empty = shapely.is_empty(
                     isect
                 )  # select boundary ix result
-<<<<<<< HEAD
-                mask_overlap = np.isin(shapely.get_type_id(isect), [1, 5, 7])
-=======
-                mask_overlap = np.isin(shapely.get_type_id(isect), line_ids)
->>>>>>> f8810c20
+                mask_overlap = np.isin(shapely.get_type_id(isect), all_ids)
 
                 # calculate difference between self and overlapping result
                 diff = shapely.difference(
