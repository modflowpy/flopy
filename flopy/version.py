--- conflicted
+++ resolved
@@ -1,20 +1,11 @@
 # flopy version file automatically created using...pre-commit.py
-<<<<<<< HEAD
-# created on...November 03, 2017 19:24:49
-=======
 # created on...November 09, 2017 14:30:52
->>>>>>> 41e357d6
 
 major = 3
 minor = 2
 micro = 6
-<<<<<<< HEAD
-build = 165
-commit = 2237
-=======
 build = 171
 commit = 2243
->>>>>>> 41e357d6
 
 __version__ = '{:d}.{:d}.{:d}'.format(major, minor, micro)
 __build__ = '{:d}.{:d}.{:d}.{:d}'.format(major, minor, micro, build)
