--- conflicted
+++ resolved
@@ -1,15 +1,11 @@
 # flopy version file automatically created using...pre-commit.py
-<<<<<<< HEAD
-# created on...October 09, 2018 14:50:06
-=======
-# created on...October 09, 2018 13:58:40
->>>>>>> 63a38063
+# created on...October 09, 2018 14:50:59
 
 major = 3
 minor = 2
 micro = 9
-build = 241
-commit = 2912
+build = 244
+commit = 2915
 
 __version__ = '{:d}.{:d}.{:d}'.format(major, minor, micro)
 __build__ = '{:d}.{:d}.{:d}.{:d}'.format(major, minor, micro, build)
