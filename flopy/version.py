# flopy version file automatically created using...pre-commit.py
<<<<<<< HEAD
# created on...October 17, 2018 18:14:25
=======
# created on...October 17, 2018 12:31:45
>>>>>>> fa9ceda7

major = 3
minor = 2
micro = 9
build = 216
commit = 2887

__version__ = '{:d}.{:d}.{:d}'.format(major, minor, micro)
__build__ = '{:d}.{:d}.{:d}.{:d}'.format(major, minor, micro, build)
__git_commit__ = '{:d}'.format(commit)<|MERGE_RESOLUTION|>--- conflicted
+++ resolved
@@ -1,15 +1,11 @@
 # flopy version file automatically created using...pre-commit.py
-<<<<<<< HEAD
-# created on...October 17, 2018 18:14:25
-=======
-# created on...October 17, 2018 12:31:45
->>>>>>> fa9ceda7
+# created on...October 17, 2018 18:17:12
 
 major = 3
 minor = 2
 micro = 9
-build = 216
-commit = 2887
+build = 218
+commit = 2889
 
 __version__ = '{:d}.{:d}.{:d}'.format(major, minor, micro)
 __build__ = '{:d}.{:d}.{:d}.{:d}'.format(major, minor, micro, build)
